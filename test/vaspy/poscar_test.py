--- conflicted
+++ resolved
@@ -158,15 +158,10 @@
         global tmpstr_after_rotate
         self.assertEqual(tmpstr_original, self.testposcar.__str__())
         self.testposcar.atom_rotate(1, "z", 90, (0, 0, 0))
-<<<<<<< HEAD
         self.testposcar.to_direct()
-        self.assertEqual(tmpstr_after_rotate,
-                         self.testposcar.__str__())
-=======
-        self.testposcar.to_Direct()
 #        self.assertEqual(tmpstr_after_rotate,
 #                         self.testposcar.__str__())
->>>>>>> ea3c33ad
+
 
     def test_nearest(self):
         pass
