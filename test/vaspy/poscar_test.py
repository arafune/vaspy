--- conflicted
+++ resolved
@@ -33,10 +33,6 @@
                                       self.testposcar.lattice_vec2)
 
     def test_lattice_vec3(self):
-<<<<<<< HEAD
-        np.testing.assert_array_equal(np.array([0.0, 0.0, 1.025290499]),
-                                      self.testposcar.lattice_vec3)
-=======
         np.testing.assert_allclose(np.array([0.0, 0.0, 1.02529049]),
                                       self.testposcar.lattice_vec3)
 
@@ -55,7 +51,6 @@
     def test_poscar_pos_4(self):
         pos=self.testposcar.pos((4,6))
         np.testing.assert_allclose([np.array([0.237639553, 0.429027113, 0.5]), np.array([0.237639553, 0.333333333, 0.5]), np.array([0.333333333, 0.237639553, 0.5])], pos)
->>>>>>> 151aad65
 
     def test_atom_identifer(self):
         self.assertEqual(['#1:Ni1', '#2:Ni2', '#3:Ni3',
