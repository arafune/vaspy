"""Module provides PROCAR, ProjectionBand classes.

* PROCAR class is used to stored the PROCAR information in the memory.
* Band_with_Projection class is used in vaspy-procar.py script.
    *  This class is essentially usable on ipython, but not so easy for use.
* EnergyBand class is for drawing the energy band.
* Projection class is for storing the orbital projection data
"""

from __future__ import annotations

import csv
import re
from logging import DEBUG, INFO, Formatter, StreamHandler, getLogger
from typing import IO, TYPE_CHECKING

import numpy as np

from vaspy.eigenval import EnergyBand
from vaspy.tools import open_by_suffix

if TYPE_CHECKING:
    from collections.abc import Sequence
    from pathlib import Path

    from numpy.typing import NDArray

# logger
LOGLEVELS = (DEBUG, INFO)
LOGLEVEL = LOGLEVELS[0]
logger = getLogger(__name__)
fmt = "%(asctime)s %(levelname)s %(name)s :%(message)s"
formatter = Formatter(fmt)
handler = StreamHandler()
handler.setLevel(LOGLEVEL)
logger.setLevel(LOGLEVEL)
handler.setFormatter(formatter)
logger.addHandler(handler)
logger.propagate = False


class ProjectionBand(EnergyBand):
    """Class for band structure including orbital projection.

    This is the child class of eigenval.EnergyBand which represents
    the band structure, to represent the orbital.

    Attributes
    ----------
    n_atom: int
        number of atoms
    proj: NDArray[np.float64]
        Orbital projection. proj[spin_i, k_i, band_i, site_i, orbital_i]
    phase: NDArray[np.float64]
        Phase data.  phase[spin_i, k_i, band_i, site_i, orbital_i]

    """

    def __init__(
        self,
        k_vectors: Sequence[float] | NDArray[np.float64] = (),
        energies: Sequence[float] | NDArray[np.float64] = (),
        proj: NDArray[np.float64] | None = None,
        phase: NDArray[np.float64] | None = None,
        n_spin: int = 1,
    ) -> None:
        """Initialize."""
<<<<<<< HEAD
        super().__init__(k_vectors, energies, n_spin)
=======
        super().__init__(k_vectors=k_vectors, energies=energies, n_spin=n_spin)
>>>>>>> 85b44d74
        self.n_atom: int = 0
        self.proj = proj
        self.phase = phase

    def append_sumsite(
        self,
        sites: tuple[int, int],
        site_name: str,
    ) -> NDArray[np.float64] | None:
        """Append site-sum results.

        After this method, shape changes as following
        self[n_spin, num_k, n_bands, n_atom + 1, norbital]

        Parameters
        ----------
        sites: tuple
            site index for summention
        site_name: str
            label name for summed site, such as 'silicene', and 'SurfaceAu'

        """
        # As the original label['site'] is just a number beginning from zero
        logger.debug(f"self.label: {self.label}")
        logger.debug(f"self.n_atom: {self.n_atom}")
        logger.debug(f"sites: {sites}")

        if len(sites) == 1 and sites[0] in self.label["site"][: self.n_atom]:
            self.label["site"][sites[0]] = site_name
            logger.debug(f"self.label: {self.label}")
        if site_name in self.label["site"]:
            return None
        self.label["site"].append(site_name)
        logger.debug(f"self.label: {self.label}")
        #    spin, k, band, atom
        sumsite: NDArray[np.float64] = self.proj[:, :, :, sites, :].sum(
            axis=-2,
            keepdims=True,
        )
        self.proj = np.concatenate((self.proj, sumsite), axis=-2)
        return sumsite

    def append_sumorbital(
        self,
        orbitals: tuple[int, ...] | int,
        orbital_name: str,
    ) -> NDArray[np.float64] | None:
        """Append orbital-sum results.

        After this method, shape changes as following
        self[n_spin, num_k, n_bands, n_atom, norbital + 1]

        Parameters
        ----------
        orbitals: tuple
            orbital index for summention
        oribtal_name : str
            label name for summed orbital, such as 'p' and 'sp'

        """
        if orbital_name in self.label["orbital"]:
            return None
        self.label["orbital"].append(orbital_name)
        #    spin, k, band, atom
        sumorbital: NDArray[np.float64] = self.proj[:, :, :, :, orbitals].sum(
            axis=-1,
            keepdims=True,
        )
        self.proj: NDArray[np.float64] = np.concatenate(
            (self.proj, sumorbital),
            axis=-1,
        )
        return sumorbital

    def orbital_index(self, arg: str) -> tuple[int, ...]:
        """Return the indexes corresponding orbital names.

        This method returns the tuple of orbital number in
        self.label['orbital'].
        (i.e. self.label['orbital'].index(orbitalname).  If the
        orbital name has not been in self.orbital_names (i.e. if the
        orbital name is not used in PROCAR file) but the orbital name
        is appropriate as the composed orbital ((ex.) sp, pxpy),
        returns the indexes of the orbitals to be composed as the
        tuple.


        Parameters
        ----------
        arg: str
            name of (composed) orbital


        Returns
        -------
        tuple
            number corresponding to (composed) orbital name.

        """
        orbital_names = self.label["orbital"]
        orbital_name = _check_orbital_name(arg)
        if orbital_name in orbital_names:
            return (orbital_names.index(orbital_name),)
        if orbital_name == "p":
            return (
                orbital_names.index("px"),
                orbital_names.index("py"),
                orbital_names.index("pz"),
            )
        if orbital_name == "d":
            return (
                orbital_names.index("dxy"),
                orbital_names.index("dyz"),
                orbital_names.index("dx2"),
                orbital_names.index("dxz"),
                orbital_names.index("dz2"),
            )
        if orbital_name == "sp":
            return (
                orbital_names.index("s"),
                orbital_names.index("px"),
                orbital_names.index("py"),
                orbital_names.index("pz"),
            )
        if orbital_name == "pxpy":
            return (orbital_names.index("px"), orbital_names.index("py"))
        if orbital_name == "pypz":
            return (orbital_names.index("py"), orbital_names.index("pz"))
        if orbital_name == "pxpz":
            return (orbital_names.index("px"), orbital_names.index("pz"))
        if orbital_name == "spd":
            return (
                orbital_names.index("s"),
                orbital_names.index("px"),
                orbital_names.index("py"),
                orbital_names.index("pz"),
                orbital_names.index("dxy"),
                orbital_names.index("dyz"),
                orbital_names.index("dz2"),
                orbital_names.index("dxz"),
                orbital_names.index("dx2"),
            )
        err = str(orbital_name) + " is not a proper (composed) orbital name."
        raise RuntimeError(err)

    def make_label(
        self,
        site_indexes: tuple[int, ...] | None = None,
        orbital_indexes_sets: tuple[tuple[int, ...]] | None = None,
    ) -> list[str]:
        """Return array the used for **label** for CSV-like data.

        Parameters
        ----------
        site_indexes: tuple
            key tuple used for label
        orbital_indexes_sets: tuple
            index tuple for output

        """
        label_list = super().make_label("k", "energy")
        if not (site_indexes and orbital_indexes_sets):
            return label_list
        for site_i, orbitals in zip(site_indexes, orbital_indexes_sets, strict=True):
            for orbital_i in orbitals:
                for spin_i in self.label["spin"]:
                    try:
                        label = (
                            str(self.label["site"][site_i])
                            + spin_i
                            + "_"
                            + self.label["orbital"][orbital_i]
                        )
                    except TypeError:
                        label = (
                            str(self.label["site"][site_i])
                            + spin_i
                            + "_"
                            + self.label["orbital"][orbital_i[0]]
                        )
                    label_list.append(label)
        return label_list

    def to_3dlist(
        self,
        site_indexes: Sequence[int] = (),
        orbital_indexes_sets: Sequence[Sequence[int]] = (),
    ) -> list[float]:
        """Return 3D list data that are easily converted to txt data for csv.

        Parameters
        ----------
        site_indexes: list or tuple that contains int
            site name for output  (the elements must be in self.label['site'])
            e.g., (3, 5)
        orbitals: list or tuple that contains list or tuple of int
            tuple (list)  of tuple (list) for output
            e.g., ((1 ,5 , 11), (0, 3))

        Returns
        -------
        list:
            3D list, the first dimension corresponds to the data for band_i
            and each band_i contains kdistances, energy (or energies), and
            orbital data.

        """
        assert len(site_indexes) == len(
            orbital_indexes_sets,
        ), "must len(sites)==len(orbitals)"
        if not (site_indexes and orbital_indexes_sets):
            return super().to_3dlist()
        # make np.array named projband from proj by using
        # site_indexes, orbital_indexes_sets values:
        # Note that projband.ndim is 4
        array_list = []
        for site_i, orbitals in zip(site_indexes, orbital_indexes_sets, strict=True):
            for orbital_i in orbitals:
                array_list.append(
                    self.proj[:, :, :, site_i, orbital_i][:, :, :, np.newaxis],
                )
        # このtranspose で、
        # A_mT_orb1, A_mX_orb1, A_mY_orb1, A_mZ_orb1, サイトB_mT_orb2...
        # というフォーマットになる。
        output_proj = (
            np.concatenate(tuple(array_list), axis=-1)
            .transpose(2, 1, 3, 0)
            .reshape(self.n_bands, self.num_k, -1)
        )
        kvalues = np.array((self.kdistances.tolist()) * self.n_bands)[
            :,
            np.newaxis,
        ].reshape(self.n_bands, self.num_k, 1)
        projband = np.concatenate((kvalues, self.energies.T, output_proj), axis=-1)
        return projband.tolist()

    def to_csv(
        self,
        csv_file: str,
        site_indexes=(),
        orbital_indexes_sets=(),
        blankline: bool = True,
    ) -> None:
        """Write data to csv file.

        Parameters
        ----------
        csv_file: str
            filename for output
        label_str: str
            string for label (put it on the first line)
        blankline: boolean
            It True (default), the blank line is inserted between band data

        """
        label_str = (
            "\t".join(self.make_label(site_indexes, orbital_indexes_sets)) + "\n"
        )
        with open(csv_file, "w") as fhandle:
            fhandle.writelines(label_str)
            writer = csv.writer(fhandle, delimiter="\t")
            for band_i in self.to_3dlist(site_indexes, orbital_indexes_sets):
                writer.writerows(band_i)
                if blankline:
                    fhandle.writelines("\n")

    def text_sheet(
        self,
        site_indexes: Sequence[int] = (),
        orbital_indexes_sets: Sequence[Sequence[int]] = (),
    ) -> str:
        """Return csv-like text data.

        Parameters
        ----------
        site_indexes: list or tuple that contains int
            site name for output  (the elements must be in self.label['site'])
            e.g., (3, 5)
        orbital_indexes_sets: list or tuple that contains list or tuple of int
            tuple (list)  of tuple (list) for output
            e.g., ((1 ,5 , 11), (0, 3))

        Returns
        -------
        str

        """
        assert len(site_indexes) == len(
            orbital_indexes_sets,
        ), "must len(site_indexes)==len(orbitals_indexes_sets)"
        output = "\t".join(self.make_label(site_indexes, orbital_indexes_sets))
        output += "\n"
        list3d = self.to_3dlist(site_indexes, orbital_indexes_sets)
        for band_i in list3d:
            for line in band_i:
                output += f"{line[0]: .8e}"
                for element in line[1:]:
                    output += f"\t{element:.8e}"
                output += "\n"
            output += "\n"
        return output


class PROCAR(ProjectionBand):  # Version safety
    """Class for storing the data saved in PROCAR file.

    PROCAR consists of the following lines.  Appear once per file.

    1. The first line is used just as a comment.

        :Example:   PROCAR lm decomposed + phase

    2. Number of k-points, bands and ions.
        (Appear once when spin-integrated, twice when spin-resolved.)

        :Example:
            # of k-points:   50         # of bands: 576         # of ions:  98

    3.  k-point character

        :Example:
            k-point    1 :    0.00000 0.00000 0.00000 weight = 0.02000000

        .. Note::  That the first character must be "blank".

    4. Band character

        :Example:

        band   1 # energy  -11.87868466 # occ.  2.00000000

    5. orbital contribution.

        :Example:
        1 0.000 0.000 0.000 0.000 0.000 0.000 0.000 0.000 0.000 0.000

    Attributes
    ----------
    orbital: list
        Store orbital character

    phase: list
        list (Not used at present)

    Parameters
    ----------
    filename: str
        Filename of *PROCAR* file
    phase_read: boolean
        True if read phase data (default is false)

    """

    def __init__(self, filename: str | Path = "", *, phase_read: bool = False) -> None:
        """Initialize."""
        super().__init__()
        if filename:
            self.load_file(open_by_suffix(str(filename)), phase_read=phase_read)

    def load_file(self, the_file: IO[str], *, phase_read: bool = False) -> None:
        """Parse PROCAR.

        Parameters
        ----------
        the_file: StringIO
            'PROCAR' file
        phase_read: boolean
            Switch for loading phase characters

        """
        first_line = next(the_file)
        assert (
            "PROCAR lm decomposed + phase" in first_line
        ), "This PROCAR is not a proper format\n \
            Check your INCAR the calculations.\n"

        k_vectors: list[list[float]] = []
        energies: list[float] = []
        orbitals = ""
        phase_r = ""
        phase_i = ""
        self.label["orbital"] = []
        for line in the_file:
            if line.isspace():
                continue
            if "k-points: " in line:
                self.num_k, self.n_bands, self.n_atom = (
                    int(i) for i in re.split(r"\s|:", line) if i.isdigit()
                )
            elif "k-point " in line:
                try:
                    k_vectors.append([float(i) for i in line.split()[3:6]])
                except ValueError:
                    k_vectors.append(
                        [
                            float(line[18:29]),
                            float(line[29:40]),
                            float(line[40:51]),
                        ],
                    )
            elif "band " in line:
                energies.append(float(line.split()[4]))
            elif "ion" in line:
                if "tot" in line and not self.label["orbital"]:
                    self.label["orbital"] = line.split()[1:]
                line = next(the_file)
                while "ion " not in line:
                    if "tot " not in line:
                        orbitals += line[3:]
                    line = next(the_file)
                if phase_read:
                    line = next(the_file)
                    for _ in range(self.n_atom):
                        try:
                            phase_r += line[3:]
                            line = next(the_file)
                            phase_i += line[3:]
                            line = next(the_file)
                        except StopIteration:
                            continue
        #
        self.k_vectors: NDArray[np.float64] = np.array(k_vectors[: self.num_k])
        self.proj: NDArray[np.float64] = np.fromstring(orbitals, dtype=float, sep=" ")
        del orbitals
        norbital: int = len(self.label["orbital"])
        self.label["site"] = list(range(self.n_atom))
        self.n_spin = self.proj.size // (
            self.num_k * self.n_bands * self.n_atom * norbital
        )
        if phase_read:
            self.phase: NDArray[np.float64] = np.fromstring(
                phase_r,
                dtype=float,
                sep=" ",
            ) + (0 + 1.0j) * np.fromstring(phase_i, dtype=float, sep=" ")
            del phase_r, phase_i
        #
        if self.n_spin == 1:  # standard
            self.label["spin"] = [""]
            self.label["energy"] = ["Energy"]
            self.energies: NDArray[np.float64] = np.array(energies).reshape(
                1,
                self.num_k,
                self.n_bands,
            )
            self.proj = self.proj.reshape(
                (self.n_spin, self.num_k, self.n_bands, self.n_atom, norbital),
            )
            if phase_read:
                self.phase = self.phase.reshape(
                    (self.n_spin, self.num_k, self.n_bands, self.n_atom, norbital - 1),
                )
        elif self.n_spin == 2:  # collinear
            self.label["spin"] = ["_up", "_down"]
            self.label["energy"] = ["Energy_up", "Energy_down"]
            self.energies = np.array(energies).reshape(2, self.num_k, self.n_bands)
            self.proj = self.proj.reshape(
                (self.n_spin, self.num_k, self.n_bands, self.n_atom, norbital),
            )
            if phase_read:
                self.phase = self.phase.reshape(
                    (self.n_spin, self.num_k, self.n_bands, self.n_atom, norbital - 1),
                )
        elif self.n_spin == 4:  # non-collinear
            self.label["spin"] = ["_mT", "_mX", "_mY", "_mZ"]
            self.label["energy"] = ["Energy"]
            self.energies = np.array(energies).reshape(1, self.num_k, self.n_bands)
            self.proj = self.proj.reshape(
                self.num_k,
                self.n_bands,
                self.n_spin,
                self.n_atom,
                norbital,
            ).transpose(
                (2, 0, 1, 3, 4),
            )  # The order is spin, k, band, atom, orbital
            if phase_read:
                self.phase = self.phase.reshape(
                    (1, self.num_k, self.n_bands, self.n_atom, norbital - 1),
                )
        else:
            raise ValueError
        del energies
        the_file.close()

    def set_spin_character(self, phase_read: bool = False):
        """Set label of Energy and Spin character.

        Parameters
        ----------
        phase_read: boolean
            If True, treat the shape of self.phase

        """

    def __repr__(self) -> str:
        """__str__() <=> str(x).

        Show the PROCAR character, not contents.
        """
        template1 = """The properties of this procar:
    # of k-points: {0.num_k}
    # of bands: {0.n_bands}
    # of atoms: {0.n_atom}
    # of spin: {0.n_spin}
    # of k_vectors: {1}
    # of energies: {2}
    ((# of k-points) * (# of bands) = {0.num_k}*{0.n_bands}={3})
    # of orbital component: {4}
    ((# of k-points) * (# of bands) * (# of ions) =
        {0.num_k}*{0.n_bands}*{0.n_atom}={5})
    # of phase component: {6}"""
        string = ""
        for orb in self.label["orbital"]:
            string += f"{orb}  "
        template2 = f"""
    # Orbitals are: {str}
        """
        return (
            template1.format(
                self,
                len(self.k_vectors),
                len(self.energies),
                self.num_k * self.n_bands,
                len(self.proj),
                self.num_k * self.n_bands * self.n_atom,
                len(self.phase),
            )
            + template2
        )


def _check_orbital_name(arg: str) -> str:
    """Return arg without change if arg is a member of the 'orbital name'.

    If arg is an alias of the (more appropriate) orbital
    name, return it as is.  If arg is neither the appropriate
    orbital name nor the alias, raise ValueError.

    Parameters
    ----------
    arg: str
        the string to be checked as the orbital name

    Returns
    -------
    str

    """
    translate_dict: dict[str, str] = {
        "pypx": "pxpy",
        "pzpx": "pxpz",
        "pzpy": "pypz",
        "pxpypz": "p",
        "pxpzpy": "p",
        "pypxpz": "p",
        "pypzpx": "p",
        "pzpxpy": "p",
        "pzpypx": "p",
        "spd": "tot",
    }
    proper_orbital_name_list: list[str] = [
        "s",
        "py",
        "pz",
        "px",
        "dxy",
        "dyz",
        "dz2",
        "dxz",
        "dx2",
        "tot",
        "sp",
        "p",
        "pxpy",
        "pxpz",
        "pypz",
        "spd",
        "d",
    ]
    if arg in translate_dict:
        arg = translate_dict[arg]
    if arg in proper_orbital_name_list:
        return arg
    err_msg = arg + ": (composed) orbital name was not defined."
    raise ValueError(err_msg)


def tiny_check(procar: IO[str]) -> tuple[int, int, int, list[str], bool]:
    """Check whether PROCAR file is good.

    Return num_k, n_bands, n, orbital_names and
    True/False if collinear calculation

    """
    if "PROCAR lm decomposed + phase" not in next(procar):
        procar.close()
        msg = "This PROCAR is not a proper format (Not phase data included.)\n                             Check your INCAR the calculations.\n"
        raise RuntimeError(
            msg,
        )
    tmp = next(procar)
    num_k, n_bands, n_atom = (int(i) for i in (tmp[14:20], tmp[39:43], tmp[62:-1]))
    _ = [next(procar) for i in range(5)]
    section = []
    orbitals: list[list[float]] = []
    phases: list[list[float]] = []
    orbital_names: list[str] = []
    for line in procar:
        if line.isspace():
            break
        elif "ion" in line and "tot" in line:
            orbital_names = line.split()[1:]
            section = ["orbital"]
        elif "ion" in line and "tot" not in line:
            section.pop()
            section = ["phase"]
        elif "tot" in line and "ion" not in line:
            continue
        elif section == ["orbital"]:
            orbitals.append([float(i) for i in line.split()[1:]])
        elif section == ["phase"]:
            phases.append([float(i) for i in line.split()[1:]])
    if len(orbitals) == n_atom:
        collinear = True
    elif len(orbitals) == n_atom * 4:
        collinear = False
    else:
        msg = "PROCAR is not proper format"
        raise RuntimeError(msg)
    procar.seek(0)
    return num_k, n_bands, n_atom, orbital_names, collinear<|MERGE_RESOLUTION|>--- conflicted
+++ resolved
@@ -65,11 +65,7 @@
         n_spin: int = 1,
     ) -> None:
         """Initialize."""
-<<<<<<< HEAD
-        super().__init__(k_vectors, energies, n_spin)
-=======
         super().__init__(k_vectors=k_vectors, energies=energies, n_spin=n_spin)
->>>>>>> 85b44d74
         self.n_atom: int = 0
         self.proj = proj
         self.phase = phase
