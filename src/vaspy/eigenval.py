"""EIGENVAL."""

from __future__ import annotations

import csv
from logging import DEBUG, INFO, Formatter, StreamHandler, getLogger
from pathlib import Path
from typing import IO, TYPE_CHECKING, reveal_type

import numpy as np

from vaspy.tools import open_by_suffix

if TYPE_CHECKING:
    from collections.abc import Sequence

    from matplotlib.axes import Axes
    from numpy.typing import NDArray

import matplotlib.pyplot as plt

# logger
<<<<<<< HEAD
LOGLEVELS = (DEBUG, INFO)
LOGLEVEL = LOGLEVELS[1]
=======
LOGLEVES = (DEBUG, INFO)
LOGLEVEL = LOGLEVES[1]
>>>>>>> 85b44d74
logger = getLogger(__name__)
fmt = "%(asctime)s %(levelname)s %(name)s :%(message)s"
formatter = Formatter(fmt)
handler = StreamHandler()
handler.setLevel(LOGLEVEL)
logger.setLevel(LOGLEVEL)
handler.setFormatter(formatter)
logger.addHandler(handler)
logger.propagate = False


class EnergyBand:
    """Simple band structure object for analyzing by using ipython.

    Class for band structure

    Attributes
    ----------
    k_vectors: NDArray
        kvectors
    kdistances: NDArray
        kdisance
    num_k: int
        number of kpoints
    n_bands: int
        number of bands
    n_spin: int
        spin character
    energies: NDArray
        energies[spin_i, k_i, band_i], where spin_i, k_i, and band_i are spin-,
        k- and band-index, respectively.
    label: dict
        used as a label (data 'title' such as '#k', 'Energy') in str format


    Parameters
    ----------
    k_vectors: Sequence[float] |  NDArray[np.float64]
            1D array data of k-vectors.
    energies:  Sequence[float] |  NDArray[np.float64]
            1D array data of energies
    n_spin: int
            number of spin: '1' means No-spin.  '2' means collinear spin,
            '4' means noncollinear spin.
            In this class does not distinguish non-collinear spin
            and No-spin.  (default is 1)

    """

    def __init__(
        self,
        k_vectors: Sequence[float] | NDArray[np.float64] = (),
        energies: Sequence[float] | NDArray[np.float64] = (),
        n_spin: int = 1,
    ) -> None:
        """Initialize."""
        self.k_vectors: NDArray[np.float64] = np.array(k_vectors)
        self.num_k: int = len(self.k_vectors)
        self.label: dict[str, list[str]] = {}
        try:
            self.n_bands: int = len(energies) // len(k_vectors)
        except ZeroDivisionError:
            self.n_bands = 0
        self.energies: NDArray[np.float64] = np.array(energies)
        self.n_spin: int = n_spin
        if self.n_spin == 1:  # standard
            self.label["spin"] = [""]
            self.label["energy"] = ["Energy"]
        elif self.n_spin == 2:  # spin-polarized  # noqa: PLR2004
            self.label["energy"] = ["Energy_up", "Energy_down"]
            self.label["spin"] = ["_up", "_down"]
        elif self.n_spin == 4:  # non-collinear  # noqa: PLR2004
            self.label["energy"] = ["Energy"]
            self.label["spin"] = ["_mT", "_mX", "_mY", "_mZ"]
        self.label["k"] = ["#k"]

    @property
    def kdistances(self) -> NDArray[np.float64]:
        """Return kdistances."""
        return np.cumsum(
            np.linalg.norm(
                np.concatenate(
                    (np.array([[0.0, 0.0, 0.0]]), np.diff(self.k_vectors, axis=0)),
                ),
                axis=1,
            ),
        )

    def fermi_correction(self, fermi: float) -> None:
        """Correct the Fermi level.

        Parameters
        ----------
        fermi: float
            value of the Fermi level.

        """
        self.energies -= fermi

    def make_label(self, *keys: str) -> list[str]:
        """Return array the used for label for CSV-like data.

        Parameters
        ----------
        keys: tuple
            key tuple used for label

        """
        label_list: list[str] = []
        for key in keys:
            for tmp in self.label[key]:
                label_list.append(tmp)
            label_list = list(self.label[key])
        return label_list

    def to_3dlist(self) -> list[list[list[float]]]:
        """Return 3D list.

        list[band_i, [k_i, energy, (energy_down)]]

        This list format would be useful for str output

        """
        band_structure: list[list[list[float]]] = []
        for energies in self.energies.T.tolist():
            band: list[float] = []
            for k, energy in zip(
                self.kdistances[:, np.newaxis].tolist(),
                energies,
                strict=True,
            ):
                k.extend(energy)
                band.append(k)
            band_structure.append(band)
        return band_structure

    def to_csv(self, csv_file: str, *, blankline: bool = True) -> None:
        """Write data to csv file.

        Parameters
        ----------
        csv_file: str
            filename for output
        label_str: str
            string for label (put it on the first line)
        blankline: boolean
            It True (default), the blank line is inserted between band data

        """
        label_str: str = "\t".join(self.make_label("k", "energy")) + "\n"
        with Path(csv_file).open("w") as fhandle:
            fhandle.writelines(label_str)
            writer = csv.writer(fhandle, delimiter="\t")
            for band_i in self.to_3dlist():
                writer.writerows(band_i)
                if blankline:
                    fhandle.writelines("\n")

    def __str__(self) -> str:
        """Return the str object.

        Returns
        -------
        str
            a string representation of EnergyBand.
            **Useful for gnuplot and Igor**.

        """
        labels = self.make_label("k", "energy")
        output: str = labels[0]
        for label in labels[1:]:
            output += "\t" + label
        output += "\n"
        list3d = self.to_3dlist()
        for band_i in list3d:
            for line in band_i:
                output += f"{line[0]:.8e}"
                for energy in line[1:]:
                    output += f"\t{energy:.8e}"
                output += "\n"
            output += "\n"
        return output

    def figure(self, color: str = "blue", spin_i: int = 0) -> Axes:
        """Return Axes object of the energy band.

        Parameters
        ----------
        color: str, optional (default is 'blue')
            color of the band line

        spin_i: spin_index
            default is 0

        Returns
        -------
        matplotlib.pyplot.Axes

        Example
        --------
        Here is a typical code::

            fig = plt.figure()
            ax = band.figure(color='blue')
            ax.set_ylabel('Energy  ( eV )')
            ax.set_ylim(-5, 5)
            ax.set_xlim(0, 4)
            plt.show()

        """
        [
            plt.plot(self.kdistances, self.energies[spin_i, :, band_i], color=color)
            for band_i in range(self.energies.shape[2])
        ]
        return plt.gca()

    def show(
        self,
        y_range: tuple[float, float] | None = None,
        spin_i: int = 0,
    ) -> None:  # How to set default value?
        """Draw band structure by using maptlotlib.

        For 'just seeing' use.

        Parameters
        ----------
        y_range: tuple, optional  (default: all range)
            Minimum and maximum value of the y-axis.
            If not specified, use the matplotlib default value.

        spin_i: int  (default is 0 for no spin or 'up' spin)
            Spin index. For spin-polarized collinear band

        """
        for band_i in range(self.energies.shape[2]):
            plt.plot(self.kdistances, self.energies[spin_i, :, band_i], color="blue")
        if y_range is not None:
            plt.ylim([y_range[0], y_range[1]])
        plt.xlim([self.kdistances[0], self.kdistances[-1]])
        plt.ylabel(self.label["energy"][spin_i] + " (eV)")
        plt.show()

    def to_physical_kvector(self, recvec: NDArray[np.float64] | None = None) -> None:
        """Change k-vector unit to inverse AA.

        Parameters
        ----------
        recvec: NDArray, optional (default is the unit vector)
            reciprocal vector

        Notes
        -----
            Don't forget that the reciprocal vector used
            in VASP needs 2PI to match  the conventional
            unit of the wavevector.

        """
        if recvec is None:
            recvec = np.array(((1.0, 0.0, 0.0), (0.0, 1.0, 0.0), (0.0, 0.0, 1.0)))
        assert recvec is not None
        logger.debug(f"recvec: {recvec}")
        logger.debug(f"self.k_vectors: {self.k_vectors}")
        recvec = np.array(recvec)
        self.k_vectors = np.array(
            [recvec.dot(k_vectors) for k_vectors in self.k_vectors],
        )


class EIGENVAL(EnergyBand):
    """Class for storing the data of EIGENVAL file.

    Parameters
    ----------
    filename: str, Path
        File name of 'EIGENVAL'

    Attributes
    ----------
    n_atom: int
        Number of atoms

    """

    def __init__(self, filename: str | Path = "") -> None:
        """Initialize."""
        super().__init__()
        self.n_atom: int = 0
        #
        if filename:
            self.load_file(open_by_suffix(str(filename)))

    def __getitem__(self, item: int) -> tuple[list[float], list[list[float]]]:
        """Get item.

        Parameters
        ----------
        item: int
            index of k-vector

        Returns
        -------
        tuple of list of float and list of float

        """
        energies: list[list[list[float]]] = self.energies.transpose(1, 2, 0).tolist()
        kvec: list[list[float]] = self.k_vectors.tolist()
        return list(zip(kvec, energies, strict=True))[item]

    def __len__(self) -> int:
        """Return num_k as the result of len()."""
        return self.num_k

    def load_file(self, the_file: IO[str]) -> None:
        """Parse EIGENVAL."""
        self.n_atom, _, _, self.n_spin = (int(i) for i in next(the_file).split())
        if self.n_spin == len(("up", "down")):
            self.label["energy"] = ["Energy_up", "Energy_down"]
        else:
            self.label["energy"] = ["Energy"]
        next(the_file)
        next(the_file)
        next(the_file)
        next(the_file)
        _, self.num_k, self.n_bands = (int(i) for i in next(the_file).split())
        k_vectors: list[list[float]] = []
        energies: list[list[float]] = []
        for _ in range(self.num_k):
            # the first line in the sigleset begins with the blank
            next(the_file)
            k_vectors.append([float(i) for i in next(the_file).split()[0:3]])
            for _ in range(self.n_bands):
                energies.append(
                    [float(i) for i in next(the_file).split()[1 : self.n_spin + 1]],
                )
        self.k_vectors: NDArray[np.float64] = np.array(k_vectors)
        self.energies: NDArray[np.float64] = np.array(energies).T.reshape(
            self.n_spin,
            self.num_k,
            self.n_bands,
        )
        the_file.close()<|MERGE_RESOLUTION|>--- conflicted
+++ resolved
@@ -5,7 +5,7 @@
 import csv
 from logging import DEBUG, INFO, Formatter, StreamHandler, getLogger
 from pathlib import Path
-from typing import IO, TYPE_CHECKING, reveal_type
+from typing import IO, TYPE_CHECKING
 
 import numpy as np
 
@@ -20,13 +20,8 @@
 import matplotlib.pyplot as plt
 
 # logger
-<<<<<<< HEAD
 LOGLEVELS = (DEBUG, INFO)
 LOGLEVEL = LOGLEVELS[1]
-=======
-LOGLEVES = (DEBUG, INFO)
-LOGLEVEL = LOGLEVES[1]
->>>>>>> 85b44d74
 logger = getLogger(__name__)
 fmt = "%(asctime)s %(levelname)s %(name)s :%(message)s"
 formatter = Formatter(fmt)
