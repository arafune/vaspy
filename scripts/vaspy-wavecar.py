#! /usr/bin/env python
# -*- coding: utf-8 -*-
"""
script to use  vaspy.wavecar module.
"""

import argparse

import vaspy.poscar as poscar
import vaspy.wavecar as wavecar

parser = argparse.ArgumentParser(formatter_class=argparse.RawTextHelpFormatter)
parser.add_argument(
    '--poscar',
    '-p',
    metavar='poscar_file',
    help='''POSCAR file  (default is "POSCAR")''',
    default='POSCAR')
parser.add_argument(
    '--spin',
    '-s',
    metavar='spin_index',
    type=int,
    default=0,
    help='''Spin index (0 or 1: default is 0)''')
parser.add_argument(
    '--k',
    '-k',
    metavar='k_index',
    type=int,
    default=1,
    help='''k index (>1)  (default is 1)''')
parser.add_argument(
    '--band',
    '-b',
    metavar='band_index',
    type=int,
    default=1,
    help='''band index (>1)''')
parser.add_argument(
    '--output',
    metavar='output_filename',
    type=str,
    help='''filename for output.
filename is 'output_s_(spin_index)_k_(k_index)_b_(bandindex).vasp'
If notspecified, standard output is used.
''')
parser.add_argument(
    'wavecar',
    metavar='WAVECAR_file',
    default='WAVECAR',
    help='WAVECAR file   (default is "WAVECAR")')

args = parser.parse_args()

try:
    pos = poscar(args.poscar)
except NameError:
    print("'POSCAR' file not exist")

wav = wavecar(args.WAVECAR)
<<<<<<< HEAD
grid = wav.realspace_wfc(spin_i=args.spin,
                         k_i=args.k - 1,
                         band_i=args.band - 1,
                         poscar=pos)
=======
grid = wav.realspace_wfc(
    spin_i=args.spin, k_i=args.k - 1, band_i=args.band - 1, poscar=pos)
>>>>>>> 35bf0a09
#
#
if args.output:
    filename = '{0}_s_{1:01d}_k_{2:003d}_b_{3:003d}.vasp'.format(
        args.output, args.spin, args.k - 1, args.band - 1)
    grid.save(filename)
else:
    print(grid)<|MERGE_RESOLUTION|>--- conflicted
+++ resolved
@@ -59,15 +59,8 @@
     print("'POSCAR' file not exist")
 
 wav = wavecar(args.WAVECAR)
-<<<<<<< HEAD
-grid = wav.realspace_wfc(spin_i=args.spin,
-                         k_i=args.k - 1,
-                         band_i=args.band - 1,
-                         poscar=pos)
-=======
 grid = wav.realspace_wfc(
     spin_i=args.spin, k_i=args.k - 1, band_i=args.band - 1, poscar=pos)
->>>>>>> 35bf0a09
 #
 #
 if args.output:
