--- conflicted
+++ resolved
@@ -13,14 +13,6 @@
 import vaspy.procar as procar
 from vaspy import tools
 from vaspy.outcar import OUTCAR
-<<<<<<< HEAD
-import vaspy.procar as procar
-import logging
-logging.basicConfig(level=logging.DEBUG,
-                    format=' %(asctime)s - %(levelname)s -%(message)s')
-# logging.disable(logging.DEBUG)
-=======
->>>>>>> 35bf0a09
 
 logging.basicConfig(
     level=logging.DEBUG, format=' %(asctime)s - %(levelname)s -%(message)s')
