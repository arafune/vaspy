--- conflicted
+++ resolved
@@ -6,10 +6,6 @@
 import re
 from itertools import chain
 from logging import INFO, Formatter, StreamHandler, getLogger
-<<<<<<< HEAD
-from typing import List, Tuple, Union
-=======
->>>>>>> 5980dbcf
 
 from vaspy import procar, tools
 from vaspy.outcar import OUTCAR
