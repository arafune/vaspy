--- conflicted
+++ resolved
@@ -76,13 +76,8 @@
     import matplotlib.pyplot as plt
     for name, data in zip(headers, zip(*posforce)):
         plt.plot(data, label=name)
-<<<<<<< HEAD
-    plt.legend(bbox_to_anchor=(1.0, 1), loc='upper left',
-               ncol=len(headers) // 18 + 1)
-=======
     plt.legend(
         bbox_to_anchor=(1.0, 1), loc='upper left', ncol=len(headers) // 18 + 1)
->>>>>>> 35bf0a09
     plt.show()
 else:
     print("\t".join(headers))
