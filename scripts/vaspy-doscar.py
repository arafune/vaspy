--- conflicted
+++ resolved
@@ -60,11 +60,6 @@
 # construct TDOS & PDOS objects
 #
 doses = [TDOS(doscar.dos_container.pop(0))]
-<<<<<<< HEAD
-#
-doses.extend(PDOS(*each) for each in zip(doscar.dos_container,
-                                        atomlist))  # tmp[1:] ?
-=======
 #
 doses.extend(PDOS(*each) for each in zip(doscar.dos_container,
                                          atomlist))  # tmp[1:] ?
@@ -72,7 +67,6 @@
 # Fermi level correction
 #
 [thedos.fermilevel_correction(args.fermi) for thedos in doses]
->>>>>>> c1805a6a
 #
 if args.atomset is not None:  # atomset and atomsetname are given by
                               # the command line argument.
@@ -83,38 +77,6 @@
             for atomNo in site:
                 each += doses[atomNo]
             each.site = name
-<<<<<<< HEAD
-            sumPDOSs.append(each)
-        for summedPDOS in sumPDOSs:
-            filename = summedPDOS.site + ".dat"
-            try:  # Version safety
-                file = open(filename, mode='w', newline='')
-            except TypeError:
-                file = open(filename, mode='wb')
-            with file:
-                summedPDOS.export_csv(file, delimiter='\t')
-    else:
-        raise ValueError("Checke your command.")
-#
-try:  # Version safety
-    file = open("total.dat", mode='w', newline='')
-except TypeError:
-    file = open("total.dat", mode='wb')
-with file:
-    doses[0].fermilevel_correction(args.fermi)
-    doses[0].export_csv(file, delimiter='\t')
-for i, n in zip(doses[1:], atomlist):
-    i.fermilevel_correction(args.fermi)
-    if isinstance(i, PDOS) and i.site == "":
-        i.site = n
-    filename = n + "_dos.dat"
-    try:  # Version safety
-        file = open(filename, mode='w', newline='')
-    except TypeError:
-        file = open(filename, mode='wb')
-    with file:
-        i.export_csv(file, delimiter='\t')
-=======
             pdoses.append(each)
         for a_pdos in pdoses:
             filename = a_pdos.site + ".dat"
@@ -127,5 +89,4 @@
     if isinstance(thedos, PDOS) and thedos.site == "":
         thedos.site = atom_index
     filename = atom_index + "_dos.dat"
-    thedos.export_csv(filename)
->>>>>>> c1805a6a
+    thedos.export_csv(filename)