--- conflicted
+++ resolved
@@ -62,11 +62,8 @@
         self.__cell_vecs = np.array([[0., 0., 0.],
                                      [0., 0., 0.],
                                      [0., 0., 0.]])
-<<<<<<< HEAD
         self.system_name = ""
         self.scaling_factor = 0.
-=======
->>>>>>> 0f92d36d
         self.iontypes = []
         self.ionnums = []
         self.__atom_identifer = []
@@ -84,65 +81,6 @@
         else:
             raise TypeError
 
-<<<<<<< HEAD
-=======
-    def load_from_array(self, poscar):
-        '''.. :py:method:: load_from_array(poscar)
-
-        POSCAR parser
-
-        Parameters
-        ----------
-
-        poscar: str, list, tuple
-             POSCAR data
-        '''
-        poscar = iter(map(str.rstrip, poscar))  # Version safety
-        self.system_name = next(poscar)
-        self.scaling_factor = float(next(poscar))
-        self.cell_vecs[0] = [float(x) for x in next(poscar).split()]
-        self.cell_vecs[1] = [float(x) for x in next(poscar).split()]
-        self.cell_vecs[2] = [float(x) for x in next(poscar).split()]
-        self.iontypes = next(poscar).split()
-        # parse POSCAR evenif the element names are not set.
-        # At present, the String representation number
-        #   are used for the  dummy name.
-        if self.iontypes[0].isdigit():
-            self.ionnums = [int(i) for i in self.iontypes]
-        else:
-            self.ionnums = [int(x) for x in next(poscar).split()]
-        self.__atom_identifer = []
-        atomnames = []
-        for elm, ionnums in zip(self.iontypes, self.ionnums):
-            for j in range(1, ionnums + 1):
-                tmp = elm + str(j)
-                if tmp not in atomnames:
-                    atomnames.append(tmp)
-                else:
-                    while tmp in atomnames:
-                        j = j + 1
-                        tmp = elm + str(j)
-                    else:
-                        atomnames.append(tmp)
-        self.__atom_identifer = [
-            "#" + str(s) + ":" + a for s, a in
-            zip(range(1, len(atomnames) + 1), atomnames)]
-        line7 = next(poscar)
-        if re.search(r'^[\s]*Selective\b', line7, re.I):
-            self.selective = True
-            self.coordinate_type = next(poscar)
-        else:
-            self.selective = False
-            self.coordinate_type = line7
-
-        for line, elem in zip(poscar, self.atom_identifer):
-            # if not elem: break
-            tmp = line.split()
-            self.position.append(np.float_(np.array(tmp[:3])))
-            if self.selective:
-                self.coordinate_changeflags.append(' '.join(tmp[3:]))
-
->>>>>>> 0f92d36d
     @property
     def atom_identifer(self):
         '''Return list style of "atom_identifer" (e.g.  "#1:Ag1")'''
