--- conflicted
+++ resolved
@@ -4,10 +4,8 @@
 
 translate from poscar.rb of 2014/2/26, master branch
 
-<<<<<<< HEAD
-=======
 The below is an example of POSCAR file::
->>>>>>> ea3c33ad
+
  fcc (111) surface
    3.52000000000000
      0.7071067800000000    0.0000000000000000    0.0000000000000000
@@ -39,16 +37,10 @@
 '''
 
 from __future__ import division, print_function  # Version safety
-<<<<<<< HEAD
-import itertools as it
-import re
-import copy
-=======
 import numpy as np
 import itertools as it
 import copy
 import re
->>>>>>> ea3c33ad
 import os
 import sys
 try:
@@ -57,11 +49,6 @@
     MYPATH = os.readlink(__file__) if os.path.islink(__file__) else __file__
     sys.path.append(os.path.dirname(os.path.abspath(MYPATH)))
     import tools
-<<<<<<< HEAD
-import numpy as np
-
-=======
->>>>>>> ea3c33ad
 
 
 class POSCAR(object):
