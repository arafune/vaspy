--- conflicted
+++ resolved
@@ -339,19 +339,11 @@
 
     def __add__(self, other):
         '''
-<<<<<<< HEAD
         :param POSCAR other:
         :return: POSCAR
         :todo: Check the lattice vectors, coordinate_type and so on.
         '''
-        #if not isinstance(other, POSCAR): return NotImplemented
-=======
-  # @param [POSCAR] other
-  # @return [POSCAR] 
-  # @todo Check the lattice vectors, coordinate_type and so on.
-'''
         if not isinstance(other, POSCAR): return NotImplemented
->>>>>>> 422e52c3
         destPOSCAR = copy.deepcopy(self)
         if destPOSCAR.scaling_factor != other.scaling_factor:
             raise ValueError('scaling factor is different.')
