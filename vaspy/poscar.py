#! /usr/bin/env python
# -*- conding: utf-8 -*-
"""This module provides POSCAR class.

translate from poscar.rb of 2014/2/26, master branch

The below is an example of POSCAR file::

fcc (111) surface
    3.5200000
    0.707106780  0.000000000   0.000000000
    -0.353553390  0.612372400   0.000000000
    0.000000000  0.000000000  11.547000006
Cu
9
Selective dynamics
Direct
    0.000000000  0.000000000  0.000000000   F   F   F
    0.333333333  0.666666666  0.050000000   F   F   F
    0.666666666  0.333333333  0.100000000   F   F   F
    0.000000000  0.000000000  0.150000000   T   T   T
    0.333333333  0.666666666  0.200000000   T   T   T
    0.000000000  0.000000000  0.250000000   T   T   T
    0.333333333  0.666666666  0.300000000   T   T   T
    0.666666666  0.333333333  0.350000000   T   T   T
    0.000000000  0.000000000  0.400000000   T   T   T

    0.00000000E+00  0.00000000E+00  0.00000000E+00
    0.00000000E+00  0.00000000E+00  0.00000000E+00
    0.00000000E+00  0.00000000E+00  0.00000000E+00
    0.00000000E+00  0.00000000E+00  0.00000000E+00
    0.00000000E+00  0.00000000E+00  0.00000000E+00
    0.00000000E+00  0.00000000E+00  0.00000000E+00
    0.00000000E+00  0.00000000E+00  0.00000000E+00
    0.00000000E+00  0.00000000E+00  0.00000000E+00
    0.00000000E+00  0.00000000E+00  0.00000000E+00
"""

from __future__ import annotations

import copy
import itertools as it
import re
from logging import DEBUG, INFO, Formatter, StreamHandler, getLogger
from pathlib import Path
import numpy as np
<<<<<<< HEAD
from numpy.typing import ArrayLike, NDArray
=======
from numpy.typing import NDArray
>>>>>>> 4005bc50

from vaspy import tools
from vaspy.tools import open_by_suffix
from typing import (
    Sequence,
    Any,
    Union,
    Optional,
    IO,
    Generator,
    Callable,
)

# logger
LOGLEVEL = INFO
logger = getLogger(__name__)
fmt = "%(asctime)s %(levelname)s %(name)s :%(message)s"
formatter = Formatter(fmt)
handler = StreamHandler()
handler.setLevel(LOGLEVEL)
logger.setLevel(LOGLEVEL)
handler.setFormatter(formatter)
logger.addHandler(handler)
logger.propagate = False


class PosCarHead:
    """One of the parent classes of POSCAR class.

    Attributes
    ----------
    system_name: str
        system name
    scaling_factor: float
        scaling factor
    atomtypes : list
        list of ion name
    atomnums : list
        list of number of atoms. Corresponding to `atomtypes`

    """

    def __init__(self) -> None:
        """Initialization."""
        self.__cell_vecs: NDArray[np.float64] = np.array(
            [[0.0, 0.0, 0.0], [0.0, 0.0, 0.0], [0.0, 0.0, 0.0]]
        )
        self.system_name: str = ""
        self.scaling_factor: float = 0.0
        self.atomtypes: list[str] = []
        self.atomnums: list[int] = []
        self.__site_label: list[str] = []

    @property
    def cell_vecs(self) -> NDArray[np.float64]:
        """Return the matrix of the unit cell."""
        return self.__cell_vecs

    @cell_vecs.setter
    def cell_vecs(self, vec: Sequence[float]) -> None:
        """Setter of cell matrix.

        Parameters
        ----------
        vec: numpy.array or list or tuple
            3x3 matrix

        """
        if three_by_three(vec):
            self.__cell_vecs = np.array(vec)
        else:
            raise TypeError

    @property
    def realcell(self):
        """Alias of cell_vecs to keep consistency with wavecar.py."""
        return self.__cell_vecs

    @realcell.setter
    def realcell(self, vec: Sequence[float]) -> None:
        """Alias of cell_vecs to keep consistency with wavecar.py.

        Parameters
        ----------
        vec: numpy.array or list or tuple
            3x3 matrix

        """
        if three_by_three(vec):
            self.__cell_vecs = np.array(vec)
        else:
            raise TypeError

    @property
    def site_label(self) -> list[str]:
        """Return list style of "site_label" (e.g.  "#0:Ag1")."""
        # self.__site_label = []
        # ii = 1
        # for elm, n in zip(self.atomtypes, self.atomnums):
        #     self.__site_label.extend(
        #         '#{0}:{1}{2}'.format(ii + m, elm, m + 1) for m in range(n))
        #     ii += n
        # return self.__site_label
        self.__site_label = []
        atomnames: list[str] = []
        for elm, atomnums in zip(self.atomtypes, self.atomnums):
            for j in range(1, atomnums + 1):
                elem_num = elm + str(j)
                if elem_num not in atomnames:
                    atomnames.append(elem_num)
                else:
                    while elem_num in atomnames:
                        j = j + 1
                        elem_num = elm + str(j)
                    else:
                        atomnames.append(elem_num)
        self.__site_label = ["#" + str(s) + ":" + a for s, a in enumerate(atomnames)]
        return self.__site_label

    @site_label.setter
    def site_label(self, value: list[str]) -> None:
        self.__site_label = value


class PosCarPos(object):
    """POSCAR_DOS Class.

    Attributes
    ----------
    coordinate_type: str
        "Direct" or "Cartesian"
    positions: list
        list of positions (np.array)

    """

    def __init__(self) -> None:
        """Initialization."""
        self.coordinate_type = ""
<<<<<<< HEAD
        self.positions: list[ArrayLike] = []
=======
        self.positions: list[NDArray[np.float64]] = []
>>>>>>> 4005bc50
        self.coordinate_changeflags: list[str] = []
        self.selective: bool = False

    def is_cartesian(self) -> bool:
        """Return True if Cartesian coordinate is set.

        Returns
        --------
        boolean
            True if coordinate is cartesian

        """
        return bool(re.search(r"^[ck]", self.coordinate_type, re.I))

    def is_direct(self) -> bool:
        """Return True if DIRECT coordinate is set.

        Returns
        --------
        Boolean
            True if coordinate is direct (not cartesian)

        """
        return not self.is_cartesian()

    def __getitem__(self, item: Union[int]) -> NDArray[np.float64]:
        return self.positions[item]


class POSCAR(PosCarHead, PosCarPos):
    """Class for POSCAR (CONTCAR) format.

    This script does *NOT* support for constructing POSCAR
    from scratch. (Use ASE for this purpose.)

    It provides a way to slightly modify POSCAR or
    CONTCAR, which has already works well.

    Attributes
    ------------
    system_name, scaling_factor, cell_vecs

    """

    def __init__(self, arg: Optional[Sequence[str]] = None) -> None:
        """Initialization.

        Parameters
        -----------
        arg: str
            POSCAR file name, or list of POSCAR text.

        """
        super(POSCAR, self).__init__()
        PosCarPos.__init__(self)
        if isinstance(arg, (str, Path)):
            poscar: Union[tuple[str, ...], list[str]] = open_by_suffix(arg).readlines()
            self.load_array(poscar)
        if isinstance(arg, (list, tuple)):
            self.load_array(arg)

    def load_array(self, input_poscar: Union[list[str], tuple[str, ...]]) -> None:
        """Parse POSCAR as list.

        Parameters
        ----------
        poscar: str, list, tuple
            POSCAR data

        """
        poscar = iter(map(str.rstrip, input_poscar))
        self.system_name = next(poscar)
        self.scaling_factor = float(next(poscar))
        self.cell_vecs[0] = [float(x) for x in next(poscar).split()]
        self.cell_vecs[1] = [float(x) for x in next(poscar).split()]
        self.cell_vecs[2] = [float(x) for x in next(poscar).split()]
        self.atomtypes: list[str] = next(poscar).split()
        # parse POSCAR evenif the element names are not set.
        # At present, the String representation number
        #   are used for the  dummy name.
        if self.atomtypes[0].isdigit():
            self.atomnums = [int(i) for i in self.atomtypes]
        else:
            self.atomnums = [int(x) for x in next(poscar).split()]
        line7 = next(poscar)
        if re.search(r"^[\s]*Selective\b", line7, re.I):
            self.selective = True
            self.coordinate_type = next(poscar)
        else:
            self.selective = False
            self.coordinate_type = line7

        for line, _ in zip(poscar, self.site_label):
            # if not elem: break
            tmp = line.split()
            self.positions.append(np.float_(np.array(tmp[:3])))
            if self.selective:
                self.coordinate_changeflags.append(" ".join(tmp[3:]))

    def __iter__(self) -> Generator:
        for each in self.positions:
            yield each

    def sort(
        self,
        from_site: int = 0,
        to_site: Optional[int] = None,
        axis: Union[str, int] = "z",
    ) -> None:
        """Sort positions attribute by coordinate.

        Parameters
        -----------
        from_site: int, default 0
            first index # for sort

        to_site: int, default None
            last index # for sort

        axis: str, default `z`
            Axis used for sort


        Notes
        ------
        The first site # is "0". It's the pythonic way.
        The element difference is **not** taken into account.

        """
        if to_site is None:
            to_site = sum(self.atomnums)
        if axis == "x" or axis == "X" or axis == 0:
            axis = 0
        elif axis == "y" or axis == "Y" or axis == 1:
            axis = 1
        elif axis == "z" or axis == "Z" or axis == 2:
            axis = 2
        self.positions = (
            self.positions[:from_site]
            + sorted(
                self.positions[from_site:to_site], key=lambda sortaxis: sortaxis[axis]
            )
            + self.positions[to_site:]
        )

    def supercell(self, n_x: int, n_y: int, n_z: int) -> POSCAR:
        r"""Return the :math:`(n_x \\times n_y \\times n_z)` supercell.

        Parameters
        -----------
        n_x: int
            repeat number along x axis
        n_y: int
            repeat number along y axis
        n_z: int
            repeat number along z axis


        Returns
        ---------
        POSCAR
            POSCAR object of the supercell

        """
        if (
            not isinstance(n_x, int)
            or not isinstance(n_y, int)
            or not isinstance(n_z, int)
        ):
            raise ValueError("arguments must be positive integer")
        if n_x <= 0 or n_y <= 0 or n_z <= 0:
            raise ValueError("arguments must be positive integer")
        #
        sposcar = copy.deepcopy(self)
        original_is_cartesian = sposcar.is_cartesian()
        if original_is_cartesian:
            sposcar.to_direct()
        sposcar.repack_in_cell()
        sposcar.cell_vecs[0] = sposcar.cell_vecs[0] * n_x
        sposcar.cell_vecs[1] = sposcar.cell_vecs[1] * n_y
        sposcar.cell_vecs[2] = sposcar.cell_vecs[2] * n_z
        sposcar.atomnums = [i * n_x * n_y * n_z for i in sposcar.atomnums]
        spositions = sposcar.positions
        sposcar.positions = []
        spositions = [
            np.array([x[0] / n_x, x[1] / n_y, x[2] / n_z]) for x in spositions
        ]
        for spos in spositions:
            for i_z in range(n_z):
                for i_y in range(n_y):
                    for i_x in range(n_x):
                        sposcar.positions.append(
                            np.array(
                                [
                                    spos[0] + i_x / n_x,
                                    spos[1] + i_y / n_y,
                                    spos[2] + i_z / n_z,
                                ]
                            )
                        )
        sposcar.coordinate_changeflags = []
        for flags in self.coordinate_changeflags:
            for _ in range(n_x * n_y * n_z):
                sposcar.coordinate_changeflags.append(flags)
        sposcar.site_label = []
        if original_is_cartesian:
            sposcar.to_cartesian()
        return sposcar

    # class method? or independent function?
    def nearest(
        self,
        array: Sequence[float],
        point: NDArray[np.float64],
    ) -> NDArray[np.float64]:
        """Return the nearest position in the periodic space.

        Parameters
        -----------
        array: list of float  # << Check

        point: numpy.ndarray

        Returns
        --------
        numpy.ndarray

        """
        return min(array, key=lambda pos: np.linalg.norm(pos - point))

    # class method? or independent function?
<<<<<<< HEAD
    def make27candidate(self, position: Sequence[float]) -> list[ArrayLike]:
=======
    def make27candidate(self, position: Sequence[float]) -> list[NDArray[np.float64]]:
>>>>>>> 4005bc50
        """Return 27 vectors set correspond the neiboring.

        Parameters
        -----------
        position: numpy.ndarray, list
            atom position defined in the coordinated by
            cell_vecs ( scaling facter is not accounted).

        Returns
        --------
        list

        """
        position = _vectorize(position)
        candidates27 = []
        if self.is_cartesian():
            for i, j, k in it.product([-1, 0, 1], [-1, 0, 1], [-1, 0, 1]):
                candidates27.append(
                    i * self.cell_vecs[0]
                    + j * self.cell_vecs[1]
                    + k * self.cell_vecs[2]
                    + position
                )
        else:
            for i, j, k in it.product([-1, 0, 1], [-1, 0, 1], [-1, 0, 1]):
                candidates27.append(
                    i * np.array([1.0, 0.0, 0.0])
                    + j * np.array([0.0, 1.0, 0.0])
                    + k * np.array([0.0, 0.0, 1.0])
                    + position
                )
        return candidates27

    def rotate_atom(
        self, site: int, axis_name: str, theta_deg: float, center: Sequence[float]
    ) -> None:
        """Rotate the atom.

        Parameters
        ----------
        site: int
            site # for rotation (The first atom is "0".).
        axis_name: str
            "X", "x", "Y", "y", "Z", or "z". Rotation axis.
        theta_deg: float
            Rotation angle (Degrees).
        center: numpy.ndarray, list, tuple
            center position for rotation.


        :Todo:  check the center in the Braves lattice.
                take into account the periodic boundary.

        """
        rotate_at: NDArray[np.float64] = _vectorize(center)
        if len(center) != 3:
            raise ValueError
        if not point_in_box(rotate_at / self.scaling_factor, self.cell_vecs):
            raise ValueError("the center must be in the Braves lattice")
        if not isinstance(site, int):
            raise ValueError("argument error in rotate_atom method")
        if not self.is_cartesian():
            self.to_cartesian()
        position: NDArray[np.float64] = self.positions[site]
        position -= rotate_at / self.scaling_factor
<<<<<<< HEAD
        rotate: dict[str, Callable[[float], NDArray[np.float_]]] = {
=======
        rotate: dict[str, Callable[[float], NDArray[np.float64]]] = {
>>>>>>> 4005bc50
            "x": rotate_x,
            "y": rotate_y,
            "z": rotate_z,
        }
        position = rotate[axis_name.lower()](theta_deg).dot(position)
        position += rotate_at / self.scaling_factor
        self.positions[site] = position

    def rotate_atoms(
        self,
        site_list: Sequence[int],
        axis_name: str,
        theta_deg: float,
        center: Sequence[float],
    ) -> None:
        """Rotate atoms.

        Parameters
        ----------
        site_list:
            list array of site for rotation.
        axis_name:
            "X", "x", "Y", "y", "Z",or "z".  Rotation axis.
        theta_deg: float
            Rotation angle (Degrees).
        center: numpy.ndarray, list, tuple
            Position of rotation center

        """
        for site in site_list:
            self.rotate_atom(site, axis_name, theta_deg, center)

    def rotate_cell(self, theta_deg: float, axis_name: str = "Z") -> None:
        """Rotate unit-cell (rotation angle is set by degree).

        Parameters
        ----------
        theta_deg: float
            rotation angle
        axis_name: str
            axis name for rotation (x, y, or z)

        """
        original_is_cartesian = False
        if self.is_cartesian():
            original_is_cartesian = True
            self.to_direct()
        axis_name = axis_name.capitalize()
        rotate: dict["str", Callable[[float], NDArray[np.float64]]] = {
            "X": rotate_x,
            "Y": rotate_y,
            "Z": rotate_z,
        }
        self.cell_vecs = np.dot(rotate[axis_name](theta_deg), self.cell_vecs.T).T
        if original_is_cartesian:
            self.to_cartesian()

    def repack_in_cell(self) -> None:
        """Repack all atoms in the unit cell.

        No negative values in DIRECT coordinate.
        """
        original_is_cartesian = False
        if self.is_cartesian():
            original_is_cartesian = True
            self.to_direct()
        for pos in self.positions:
            for i in (0, 1, 2):
                while pos[i] < 0.0 or pos[i] > 1.0:
                    if pos[i] < 0.0:
                        pos[i] += 1.0
                    elif pos[i] > 1.0:
                        pos[i] -= 1.0
        if original_is_cartesian:
            self.to_cartesian()

    def __add__(self, other: POSCAR) -> POSCAR:
        """Add two poscar objects.

        Parameters
        ----------
        other: POSCAR

        Returns
        --------
        POSCAR

        Todo
        -----
        Check the lattice vectors, coordinate_type and so on.

        """
        if not isinstance(other, POSCAR):
            return NotImplemented
        dest_poscar = copy.deepcopy(self)
        if dest_poscar.scaling_factor != other.scaling_factor:
            raise ValueError("scaling factor is different.")
        if np.linalg.norm(dest_poscar.cell_vecs - other.cell_vecs) != 0:
            raise ValueError("lattice vectors (cell matrix) are different.")
        dest_poscar.atomtypes.extend(other.atomtypes)
        dest_poscar.atomnums.extend(other.atomnums)
        dest_poscar.positions.extend(other.positions)
        dest_poscar.coordinate_changeflags.extend(other.coordinate_changeflags)
        return dest_poscar

    def split(self, indexes: Sequence[int]) -> tuple[POSCAR, POSCAR]:
        """Split into two POSCAR object.

        Useful for differential charge distribution calculations.

        Parameters
        -----------
        indexes: tuple or list
            index array for a POSCAR file

        Returns
        -------
        one, other: POSCAR
            tuple of two POSCAR objects

        """
        one = copy.deepcopy(self)
        other = copy.deepcopy(self)
        one.positions = []
        other.positions = []
        one.coordinate_changeflags = []
        other.coordinate_changeflags = []
        logger.debug("one.positions: {}".format(one.positions))
        atoms = tools.atomtypes_atomnums_to_atoms(self.atomtypes, self.atomnums)
        logger.debug("atoms: {}".format(atoms))
        one_atoms = []
        other_atoms = []
        for i, (element, position, coordinate_flag) in enumerate(
            zip(atoms, self.positions, self.coordinate_changeflags)
        ):
            if i in indexes:
                one_atoms.append(element)
                one.positions.append(position)
                one.coordinate_changeflags.append(coordinate_flag)
            else:
                other_atoms.append(element)
                other.positions.append(position)
                other.coordinate_changeflags.append(coordinate_flag)
        logger.debug("one_atoms: {}".format(one_atoms))
        one.atomtypes, one.atomnums = tools.atoms_to_atomtypes_atomnums(one_atoms)
        other.atomtypes, other.atomnums = tools.atoms_to_atomtypes_atomnums(other_atoms)
        return one, other

    def merge(self, other: POSCAR) -> POSCAR:
        """Return POSCAR generated from two POSCARs.

        Even if the cell vectors and scaling factors are different,
        the 'merged' POSCAR is created.
        Use the cell vectors of the first POSCAR.

        Parameters
        ------------
        other: POSCAR
            POSCAR object

        Returns
        --------
        POSCAR
            added poscar object

        """
        if not isinstance(other, POSCAR):
            return NotImplemented
        dest_poscar = copy.deepcopy(self)
        original_is_direct = False
        if dest_poscar.is_direct():
            original_is_direct = True
            dest_poscar.to_cartesian()
        other_poscar = copy.deepcopy(other)
        original_scaling_factor = dest_poscar.scaling_factor
        other_poscar.tune_scaling_factor(original_scaling_factor)
        other_poscar.to_cartesian()
        dest_poscar.atomtypes.extend(other.atomtypes)
        dest_poscar.atomnums.extend(other.atomnums)
        dest_poscar.positions.extend(other.positions)
        dest_poscar.coordinate_changeflags.extend(other.coordinate_changeflags)
        if original_is_direct:
            dest_poscar.to_direct()
        return dest_poscar

    def to_list(self) -> list[Any]:
        """Return POSCAR as list.

        Returns
        ---------
        list
            a list representation of POSCAR.

        """
        out_list: list[Any] = []
        out_list.append(self.system_name)
        out_list.append(self.scaling_factor)
        out_list.append(self.cell_vecs[0])
        out_list.append(self.cell_vecs[1])
        out_list.append(self.cell_vecs[2])
        if not self.atomtypes[0].isdigit():
            out_list.append(self.atomtypes)
        out_list.append(self.atomnums)
        if self.selective:
            out_list.append("Selective Dynamics")
        out_list.append(self.coordinate_type)
        out_list.append(self.positions)
        out_list.append(self.coordinate_changeflags)
        out_list.append(self.site_label)
        return out_list

    def __str__(self) -> str:
        """Return as str.

        Returns
        --------
        str
            a string representation of POSCAR

        """
        tmp = []
        tmp.append(self.system_name)
        tmp.append(str(self.scaling_factor))
        tmp.append("".join("   {0:20.17f}".format(i) for i in self.cell_vecs[0]))
        tmp.append("".join("   {0:20.17f}".format(i) for i in self.cell_vecs[1]))
        tmp.append("".join("   {0:20.17f}".format(i) for i in self.cell_vecs[2]))
        if not self.atomtypes[0].isdigit():
            tmp.append(" " + " ".join(self.atomtypes))
        tmp.append(" " + " ".join(str(i) for i in self.atomnums))
        if self.selective:
            tmp.append("Selective Dynamics")
        tmp.append(self.coordinate_type)
        for pos, t_or_f, atom in it.zip_longest(
            self.positions, self.coordinate_changeflags, self.site_label, fillvalue=""
        ):
            tmp.append(
                " ".join("  {0:20.17f}".format(i) for i in pos)
                + " "
                + t_or_f
                + " "
                + atom
            )
        return "\n".join(tmp) + "\n"

    def str_short(self) -> str:
        """Return str object (short version).

        Returns
        ---------
        str
            a string representation of POSCAR, with short (8) digit format.
            used in CHGCAR

        """
        tmp = []
        tmp.append(self.system_name)
        tmp.append("  {0:.14f}".format(self.scaling_factor))
        for k in range(3):
            tmp.append("".join("{0:12.6f}".format(i) for i in self.cell_vecs[k]))
        if not self.atomtypes[0].isdigit():
            tmp.append(" " + "".join(["{0:>5}".format(i) for i in self.atomtypes]))
        tmp.append("".join(["{0:>6}".format(i) for i in self.atomnums]))
        tmp.append(self.coordinate_type)
        for pos in self.positions:
            tmp.append("".join("{0:10.6f}".format(i) for i in pos))
        return "\n".join(tmp) + "\n"

    def tune_scaling_factor(self, new_scaling_factor: float = 1.0) -> None:
        """Change scaling factor to new value.

        Parameters
        ------------
        new_scaling_factor: float

        Note
        -----
        **The Braves lattice are corrected (to be equal size)**

        Warning
        --------
        If you change the cell size, change scaling_factor attribute directly

        """
        self.cell_vecs *= self.scaling_factor / new_scaling_factor
        if self.is_cartesian():
            self.positions = [
                position * self.scaling_factor / new_scaling_factor
                for position in self.positions
            ]
        self.scaling_factor = new_scaling_factor

    def to_cartesian(self) -> None:
        """Change the coordinate to cartesian from direct."""
        if self.is_direct():
            self.coordinate_type = "Cartesian"
            mat = self.cell_vecs.transpose()
            self.positions = [mat.dot(v) for v in self.positions]

    def to_direct(self) -> None:
        """Change the coordinate to direct from cartesian."""
        if self.is_cartesian():
            self.coordinate_type = "Direct"
            mat = np.linalg.inv(np.transpose(self.cell_vecs))
            self.positions = [mat.dot(v) for v in self.positions]

    def guess_molecule(
        self, site_list: Sequence[int], center: Optional[Sequence[float]] = None
    ) -> None:
        """Arrange atom position to form a molecule.

        This method is effective to rotate a molecule.

        Parameters
        -----------
        site_list: list
            list of site number (the number begins with #0)
        center: list
            center position of "molecule" (Optional).

        Returns
        ---------
        NDArray
            Array of Vector that represents "molecule".

        Note
        -----
        When the optional argument, center, is set, the atoms are
        re-arranged as to minimize the distance from this center.
        If not, atoms are re-arranged to minimize the total bonding
        length.  As the algorithm for mimizing the total length is
        not exhaustive, the resultant atom arrangement may different
        from what you expect, in spite of time-waste.  The center
        option is highly recommended to form a molecule.

        """
<<<<<<< HEAD
        molecule: list[ArrayLike] = [self.positions[j] for j in site_list]
=======
        molecule: list[NDArray[np.float64]] = [self.positions[j] for j in site_list]
>>>>>>> 4005bc50
        newposes = []
        for index, site in enumerate(site_list):
            target_atom = self.positions[site]
            atoms27 = self.make27candidate(target_atom)

            def func(pos: Sequence[float], center: Optional[Sequence[float]]) -> float:
                molecule[index] = _vectorize(pos)
                if center is not None:  # bool([np.ndarray]) => Error
                    center_pos: NDArray[np.float64] = _vectorize(center)
                    return np.linalg.norm(_vectorize(pos) - center_pos)
                # fixme!! when the highest symmetry point
                # can be determined from the position list,
                # guess_molecule method does not require
                # the "center" option.
                # (molecule.
                #     product(molecule)).inject(0.0) do | s, vectors |
                # s+ (vectors[0]-vectors[1]).magnitude
                s: float = 0.0
                for vectors in it.product(molecule, molecule):
                    s += np.linalg.norm(vectors[0] - vectors[1])
                return s

            newpos = min(atoms27, key=(lambda x: func(x, center)))
            newposes.append(newpos)
        for site, pos in zip(site_list, newposes):
            self.positions[site] = pos

    def translate(
        self, vector: Sequence[float], atomlist: Sequence[int]
<<<<<<< HEAD
    ) -> list[ArrayLike]:
=======
    ) -> list[NDArray[np.float64]]:
>>>>>>> 4005bc50
        """Translate the selected atom(s) by vector.

        Parameters
        ----------
        vector: list, tuple, numpy.array
            translational vector (in Cartesian frame)
        atomlist: list
            list of the atom to be moved


        Note
        ------
        the first atom is "0", to follow the pythonic way.

        Returns
        --------
        NDArray
                position

        """
        if self.is_cartesian():
            vector_array: NDArray[np.float64] = _vectorize(vector)
            for i in atomlist:
                self.positions[i] = (
                    self.positions[i] + vector_array / self.scaling_factor
                )
        else:
            vector_array = _vectorize(vector)
            self.to_cartesian()
            for i in atomlist:
                self.positions[i] = (
                    self.positions[i] + vector_array / self.scaling_factor
                )
            self.to_direct()
        return self.positions

    @property
<<<<<<< HEAD
    def axes_lengthes(self) -> tuple[ArrayLike, ArrayLike, ArrayLike]:
=======
    def axes_lengthes(self) -> tuple[float, float, float]:
>>>>>>> 4005bc50
        """Return cell axis lengthes.

        Returns
        -------
        tuple
            cell axis length of x, y, and z

        """
        cell_x: float = np.linalg.norm(self.cell_vecs[0] * self.scaling_factor)
        cell_y: float = np.linalg.norm(self.cell_vecs[1] * self.scaling_factor)
        cell_z: float = np.linalg.norm(self.cell_vecs[2] * self.scaling_factor)
        return (cell_x, cell_y, cell_z)

    def translate_all(self, vector: Sequence[float]) -> None:
        """Translate **all** atoms by vector.

        Parameters
        -----------
        vector: list, numpy.array
            translational vector

        """
        atomrange = list(range(sum(self.atomnums)))
        self.translate(vector, atomrange)

    def save(self, filename: str) -> None:
        """Save POSCAR contents to the file named "filename".

        Parameters
        ----------
        filename: str
            File name for save

        """
        file: IO
        try:  # Version safety
            file = open(filename, mode="w", newline="\n")
        except TypeError:
            file = open(filename, mode="wb")
        with file:
            file.write(str(self))


def point_in_box(point: Sequence[float], cell_vecs: Sequence[float]) -> bool:
    """Return True if point is located in the box.

    Parameters
    -----------
    point: numpy.ndarray, numpy.matrix, list, tuple
        vector representing the "point"
    cell_vecs: numpy.ndarray, numpy.matrix, list, tuple
        vectors defining the "box"

    Returns
    ---------
    bool
        True if the point is interior in the "box" defined the cell_vecs.

    """
    if three_by_three(cell_vecs):
        thepoint: NDArray[np.float64] = np.array(point).flatten()
        cell_vectors: NDArray[np.float64] = np.array(cell_vecs)
        result: float = np.dot(np.linalg.inv(cell_vectors.T), thepoint)
        return all((0 <= float(q) <= 1) for q in result)
    else:
        raise TypeError


def rotate_x(theta_deg: float) -> NDArray[np.float64]:
    """Rotation matrix around X-axis.

    Parameters
    ----------
    theta_deg: float
        Rotation angle (Degrees)

    Returns
    -------
    NDArray
        rotation matrix (Around X)

    Example
    ---------
    >>> rotate_x(60)
    array([[ 1.       ,  0.       ,  0.       ],
            [ 0.       ,  0.5      , -0.8660254],
            [ 0.       ,  0.8660254,  0.5      ]])

    """
    degree: float = np.pi / 180.0
    return np.array(
        [
            [1.0, 0.0, 0.0],
            [0.0, np.cos(theta_deg * degree), -np.sin(theta_deg * degree)],
            [0.0, np.sin(theta_deg * degree), np.cos(theta_deg * degree)],
        ]
    )


def rotate_y(theta_deg: float) -> NDArray[np.float64]:
    """Rotation matrix around Y-axis.

    Parameters
    ------------
    theta_deg: float
        Rotation angle

    Returns
    ----------
    np.ndarray
        Rotation matrix (around Y)

    Example
    --------
    >>> rotate_y(60)
    array([[ 0.5      ,  0.       ,  0.8660254],
        [ 0.       ,  1.       ,  0.       ],
        [-0.8660254,  0.       ,  0.5      ]])

    """
    degree: float = np.pi / 180.0
    return np.array(
        [
            [np.cos(theta_deg * degree), 0.0, np.sin(theta_deg * degree)],
            [0.0, 1.0, 0.0],
            [-np.sin(theta_deg * degree), 0.0, np.cos(theta_deg * degree)],
        ]
    )


def rotate_z(theta_deg: float) -> NDArray[np.float64]:
    """Rotation matrix around Z-axis.

    Parameters
    ------------
    theta_deg: float
        Rotation angle

    Returns
    ----------
    np.ndarray
        Rotation matrix (around Z)

    Example
    --------
    >>> rotate_z(60)
    array([[ 0.5      , -0.8660254,  0.       ],
        [ 0.8660254,  0.5      ,  0.       ],
        [ 0.       ,  0.       ,  1.       ]])

    """
    degree: float = np.pi / 180.0
    return np.array(
        [
            [np.cos(theta_deg * degree), -np.sin(theta_deg * degree), 0.0],
            [np.sin(theta_deg * degree), np.cos(theta_deg * degree), 0.0],
            [0.0, 0.0, 1.0],
        ]
    )


def three_by_three(vec: Sequence[float]) -> bool:
    """Return True if vec can be converted into the 3x3 matrix.

    Parameters
    ----------
    vec: list-like
        Vector like object to check whether can be written by the 3x3 matrix

    Returns
    --------
    bool
        True if the vec can be written by 3x3 matrix

    """
    if not isinstance(vec, (np.ndarray, np.matrix, list, tuple)):
        return False
    if len(vec) != 3:
        return False
    return [3, 3, 3] == [len(_) for _ in vec]


def _vectorize(vector: Sequence[float]) -> NDArray[np.float64]:
    """Return np.ndarray object

    Parameters
    -----------
    vector: array-like
        array-like object to be wanted as the vector.

    Returns
    ----------
    NDArray
        Numpy array (flatten)
    """

    if not isinstance(vector, (np.ndarray, np.matrix, list, tuple)):
        raise TypeError("Cannot convert into vector.")
    return np.array(vector).flatten()


# --------------------------

if __name__ == "__main__":
    import doctest

    doctest.testmod()<|MERGE_RESOLUTION|>--- conflicted
+++ resolved
@@ -44,11 +44,7 @@
 from logging import DEBUG, INFO, Formatter, StreamHandler, getLogger
 from pathlib import Path
 import numpy as np
-<<<<<<< HEAD
 from numpy.typing import ArrayLike, NDArray
-=======
-from numpy.typing import NDArray
->>>>>>> 4005bc50
 
 from vaspy import tools
 from vaspy.tools import open_by_suffix
@@ -188,11 +184,7 @@
     def __init__(self) -> None:
         """Initialization."""
         self.coordinate_type = ""
-<<<<<<< HEAD
-        self.positions: list[ArrayLike] = []
-=======
         self.positions: list[NDArray[np.float64]] = []
->>>>>>> 4005bc50
         self.coordinate_changeflags: list[str] = []
         self.selective: bool = False
 
@@ -424,11 +416,7 @@
         return min(array, key=lambda pos: np.linalg.norm(pos - point))
 
     # class method? or independent function?
-<<<<<<< HEAD
-    def make27candidate(self, position: Sequence[float]) -> list[ArrayLike]:
-=======
     def make27candidate(self, position: Sequence[float]) -> list[NDArray[np.float64]]:
->>>>>>> 4005bc50
         """Return 27 vectors set correspond the neiboring.
 
         Parameters
@@ -494,11 +482,7 @@
             self.to_cartesian()
         position: NDArray[np.float64] = self.positions[site]
         position -= rotate_at / self.scaling_factor
-<<<<<<< HEAD
         rotate: dict[str, Callable[[float], NDArray[np.float_]]] = {
-=======
-        rotate: dict[str, Callable[[float], NDArray[np.float64]]] = {
->>>>>>> 4005bc50
             "x": rotate_x,
             "y": rotate_y,
             "z": rotate_z,
@@ -834,11 +818,7 @@
         option is highly recommended to form a molecule.
 
         """
-<<<<<<< HEAD
-        molecule: list[ArrayLike] = [self.positions[j] for j in site_list]
-=======
         molecule: list[NDArray[np.float64]] = [self.positions[j] for j in site_list]
->>>>>>> 4005bc50
         newposes = []
         for index, site in enumerate(site_list):
             target_atom = self.positions[site]
@@ -868,11 +848,7 @@
 
     def translate(
         self, vector: Sequence[float], atomlist: Sequence[int]
-<<<<<<< HEAD
-    ) -> list[ArrayLike]:
-=======
     ) -> list[NDArray[np.float64]]:
->>>>>>> 4005bc50
         """Translate the selected atom(s) by vector.
 
         Parameters
@@ -910,11 +886,7 @@
         return self.positions
 
     @property
-<<<<<<< HEAD
-    def axes_lengthes(self) -> tuple[ArrayLike, ArrayLike, ArrayLike]:
-=======
     def axes_lengthes(self) -> tuple[float, float, float]:
->>>>>>> 4005bc50
         """Return cell axis lengthes.
 
         Returns
