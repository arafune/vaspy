--- conflicted
+++ resolved
@@ -41,13 +41,8 @@
              0.047680  0.261795  0.361962          #9th line   poscar.POSCAR[8]
              ....
 
-<<<<<<< HEAD
     :attribute: chg_array, mesh_x, mesh_y, mesh_z, spininfo
-    :version: 1.0.0
-=======
-    :attribute: chgArray, meshX, meshY, meshZ, spininfo
     :version: 2.0.0
->>>>>>> ea3c33ad
 
     .. note:: the current verstion ignores
               "augmentation occupacies".
