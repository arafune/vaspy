--- conflicted
+++ resolved
@@ -31,17 +31,6 @@
 
      An example of the first few lines of CHGCAR. ::
 
-<<<<<<< HEAD
-           hBN-Cu                                  #1st line poscar.POSCAR[0]
-           1.00000000000000                        #2nd line poscar.POSCAR[1]
-             6.762964    0.000000    0.000000      #3rd line poscar.POSCAR[2]
-             3.381482    5.856898    0.000000      #4th line poscar.POSCAR[3]
-             0.000000    0.000000   29.004836      #5th line poscar.POSCAR[4]
-           B    Cu   N    Si                       #6th line poscar.POSCAR[5]
-             7    21     7     6                   #7th line poscar.POSCAR[6]
-           Direct                                  #8th line poscar.POSCAR[7]
-             0.047680  0.261795  0.361962          #9th line poscar.POSCAR[8]
-=======
            hBN-Cu                              # 1st line poscar.POSCAR[0]
            1.00000000000000                    # 2nd line poscar.POSCAR[1]
              6.762964    0.000000    0.000000  # 3rd line poscar.POSCAR[2]
@@ -51,7 +40,6 @@
              7    21     7     6               # 7th line poscar.POSCAR[6]
            Direct                              # 8th line poscar.POSCAR[7]
              0.047680  0.261795  0.361962      # 9th line poscar.POSCAR[8]
->>>>>>> 708cb347
              ....
                                                # the single blanck line
            240   240   288                     # number of gridmesh
