--- conflicted
+++ resolved
@@ -6,13 +6,8 @@
 from __future__ import annotations
 
 import copy
-<<<<<<< HEAD
-from typing import Optional, IO, List
-
-=======
 from typing import Optional, IO, Union, List
 from pathlib import Path
->>>>>>> 759c430d
 from vaspy.mesh3d import VASPGrid
 from vaspy.tools import open_by_suffix
 
