# -*- conding: utf-8 -*-
"""VASPY class for INCAR file."""

from __future__ import annotations

import pprint
import re
from collections.abc import Generator, Mapping
from logging import INFO, Formatter, StreamHandler, getLogger
from typing import IO, TYPE_CHECKING

from vaspy.tools import open_by_suffix

if TYPE_CHECKING:
    from pathlib import Path

# logger
LOGLEVEL = INFO
logger = getLogger(__name__)
fmt = "%(asctime)s %(levelname)s %(name)s :%(message)s"
formatter = Formatter(fmt)
handler = StreamHandler()
handler.setLevel(LOGLEVEL)
logger.setLevel(LOGLEVEL)
handler.setFormatter(formatter)
logger.addHandler(handler)
logger.propagate = False


tags: dict[str, list[str]] = {}
tags["generic"] = [
    "SYSTEM",
    "ISTART",
    "ICHARG",
    "ENCUT",
    "ISMEAR",
    "SIGMA",
    "PREC",
    "ADDGRID",
    "NBANDS",
    "LREAL",
    "ALGO",
]
tags["electron"] = ["NELMIN", "NELM", "EDIFF", "NELMDL", "RWIGS", "LASPH", "LEPSILON"]
tags["spin"] = ["ISPIN", "MAGMOM"]
tags["core"] = ["IBRION", "NSW", "EDIFFG", "POTIM", "NFREE"]
tags["dipole"] = ["IDIPOL", "LDIPOL"]
tags["calc"] = ["NCORE", "NPAR"]
tags["tuning"] = ["AMIX", "BMIX", "AMIX_MAG", "BMIX_MAG", "MAXMIX"]
tags["grid"] = ["NGXF", "NGYF", "NGZF", "NGX", "NGY", "NGZ"]
tags["lda+u"] = ["LDAU", "LDATYPE", "LDAUL", "LDAUU", "LDAUJ", "LDAUPRINT"]
tags["output"] = [
    "LWAVE",
    "LCHARG",
    "LVHAR",
    "LELF",
    "LORBIT",
    "NEDOS",
    "EMIN",
    "EMAX",
    "LAECHG",
    "LVTOT",
]
tags["soi"] = ["LSORBIT", "LMAXMIX", "SAXIS", "NBANDS", "ISYM"]
tags["vdw"] = ["LUSE_VDW", "GGA", "AGGAC", "PARAM1", "PARAM2", "ZAB_VDW"]
tags["stm"] = ["LPARD", "EINT", "NBMOD", "IBAND"]

float_ = [
    "ENCUT",
    "SIGMA",
    "EDIFFG",
    "POTIM",
    "EDIFF",
    "AMIX",
    "BMIX",
    "AMIX_MAG",
    "BMIX_MAG",
    "AGGAC",
    "PARAM1",
    "PARAM2",
    "ZAB_VDW",
    "NMIN",
    "NMAX",
]
bool_ = [
    "LDIPOL",
    "LSORBIT",
    "LVHAR",
    "LWAVE",
    "LCHARG",
    "ADDGRID",
    "LUSE_VDW",
    "LPARD",
    "LDAU",
    "LVTOT",
    "LAECHG",
    "LASPH",
    "LEPSILON",
]
str_ = ["SYSTEM", "PREC", "LREAL", "GGA", "ALGO"]
# RWIGS and EINT are tuple of float, SAXIS is tuple of int
str_2 = ["RWIGS", "SAXIS", "EINT", "LDATYPE", "LDAUL", "LDAUU", "LDAUJ", "MAGMOM"]


def remove_sharp(str_: str) -> tuple[str, bool]:
    """Remove # / ! from the string head.

    Parameters
    ----------
<<<<<<< HEAD
    str_: str
        string that "#" to be removed

    Returns
    -------
    tuple[str, bool]
        [TODO:description]
=======
        str_: str

>>>>>>> 70843a4a
    """
    active: bool = True
    str_ = str_.strip()
    if re.search("!|#", str_):
        str_ = re.sub(r"^[!|#|\s]+", "", str_).strip()
        active = False
    logger.debug(str_)
    return str_, active


class Incar(Mapping[str, float | str]):
    """General class for INCAR file."""

    def __init__(self, filename: Path | str = "") -> None:
        """Initialize Incar object.

        Parameters
        ----------
        filename: str, pathlib.Path
            filename of INCAR
        """
        self._incar: dict[str, tuple[str | int | float, bool]] = {}
        self.additional_comments: dict[str, str] = {}
        #
        if filename:
            self.load_file(open_by_suffix(str(filename)))

    def load_file(self, the_file: IO[str]) -> None:
        """Load INCAR file.

        Parameters
        ----------
        the_file: StringIO
            "INCAR" file

        """
        incar: dict[str, tuple[str, bool]] = {}
        for line in the_file:
            line, active = remove_sharp(line)
            if "=" in line:
                tag, value_str = line.split("=")
                incar[tag.upper().strip()] = value_str.strip(), active
        for tag, value in incar.items():
            if tag in str_:
                self[tag] = value
            elif tag in bool_:
                self[tag] = value
            elif tag in str_2:
                self[tag] = value
            elif tag in float_:
                try:
                    self[tag] = (float(value[0]), value[1])
                except ValueError:
                    if "#" in value[0]:
                        val_com: str = re.sub("#", "!", value[0])
                    else:
                        val_com = value[0]
                    real_value, com = val_com.split("!", maxsplit=1)
                    self[tag] = (float(real_value), value[1])
                    self.additional_comments[tag] = com
            else:  # Default value is int
                try:
                    self[tag] = (int(value[0]), value[1])
                except ValueError:
                    if "#" in value[0]:
                        val_com = re.sub("#", "!", value[0])
                    else:
                        val_com = value[0]
                    logger.debug(tag, val_com)
                    real_value, com = val_com.split("!", maxsplit=1)
                    self[tag] = (int(real_value), value[1])
                    self.additional_comments[tag] = com

    def __iter__(self) -> Generator:
        yield from self._incar

    def __getitem__(self, key_item: str) -> tuple[str | float, bool]:
        return self._incar.__getitem__(key_item)

    def __setitem__(self, key_item: str, value_item: tuple[str | float, bool]) -> None:
        self._incar.__setitem__(key_item, value_item)

    def __len__(self) -> int:
        return len(self._incar)

    def __repr__(self) -> str:
        return pprint.pformat(self._incar)

    def __str__(self) -> str:
        output: str = ""
        incar = self._incar.copy()
        for tag_type in tags:
            if len(set(tags[tag_type]) & set(incar.keys())) > 0:
                output += f" {tag_type}:\n"
                for tag in tags[tag_type]:
                    if tag in incar:
                        if tag in ["EDIFF"]:
                            if incar[tag][1]:
                                output += f"    {tag} = {incar[tag][0]:.2E}"
                            else:
                                output += f"#   {tag} = {incar[tag][0]:.2E}"
                        else:
                            if incar[tag][1]:
                                output += f"    {tag} = {incar[tag][0]}"
                            else:
                                output += f"#   {tag} = {incar[tag][0]}"
                        if tag in self.additional_comments:
                            output += f"   ! {self.additional_comments[tag]}\n"
                        else:
                            output += "\n"
                        del incar[tag]
        if len(incar) != 0:
            print(incar)
            msg = "Unknown tags are used!!! Check your INCAR, or the script"
            raise RuntimeError(
                msg,
            )
        return output

    def active(self, keyword: str) -> str | float | bool:
        """Return True if keyword is active.  False if keyword is not set or comment out.

        Parameters
        ----------
        keyword: str
            INCAR keyword

        """
        if (keyword in self) and self[keyword][1]:
            return self[keyword][0]
        return False

    def lint_all(self) -> str:
        """Tiny lint for vasp.

        Returns
        -------
        str
            Check messages

        """
        checks: dict[str, bool | int | float | str] = {
            'When ICHARG = 11, Recommend "LWAVE = .FALSE, LCHARG = .FALSE"\n': (
                self.active("ICHARG") == 11
                and (
                    self.active("LWAVE") == ".TRUE."
                    or self.active("LCHARG") == ".TRUE."
                )
            ),
        }
        checks["DIPOLE correction is hard for not ISTART=2."] = (
            self.active("ISTART") != 2 and self.active("LDIPOL") == ".TRUE."
        )
        checks['For dipoloe correction, need both "LDIPOL" and "IDIPOL"\n'] = (
            self.active("LDIPOL") == ".TRUE."
        ) ^ self.active("IDIPOL")
        checks['For LPARD to get partial charge densities, ISTART must be "2"'] = (
            self.active("LPARD") == ".TRUE." and self.active("ISTART") != 2
        )
        checks["For SOI calculation, ISYM = -1 is recommended."] = (
            self.active("LSORBIT") == ".TRUE." and self.active("ISYM") != -1
        )
        checks['"NPAR" is not recommend. Consider to use "NCORE"\n'] = self.active(
            "NPAR",
        )
        checks['if IBRION > 4 (to DFPT), Remove "NPAR/NCORE" keyword\n'] = (
            self.active("IBRION") > 4
        ) and (self.active("NPAR") or self.active("NCORE"))

        msg_lint = ""
        for mesg, check_point in checks.items():
            if check_point:
                msg_lint += mesg
        return msg_lint<|MERGE_RESOLUTION|>--- conflicted
+++ resolved
@@ -107,18 +107,8 @@
 
     Parameters
     ----------
-<<<<<<< HEAD
-    str_: str
-        string that "#" to be removed
-
-    Returns
-    -------
-    tuple[str, bool]
-        [TODO:description]
-=======
         str_: str
 
->>>>>>> 70843a4a
     """
     active: bool = True
     str_ = str_.strip()
@@ -129,13 +119,11 @@
     return str_, active
 
 
-class Incar(Mapping[str, float | str]):
+class Incar(Mapping):
     """General class for INCAR file."""
 
     def __init__(self, filename: Path | str = "") -> None:
-        """Initialize Incar object.
-
-        Parameters
+        """Parameters
         ----------
         filename: str, pathlib.Path
             filename of INCAR
