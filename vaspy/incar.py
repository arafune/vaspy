# -*- conding: utf-8 -*-
"""VASPY class for INCAR file."""

from __future__ import annotations

import pprint
import re
<<<<<<< HEAD
from collections.abc import Mapping
from logging import INFO, Formatter, StreamHandler, getLogger
from pathlib import Path
from typing import IO, Generator
=======
from collections.abc import Generator, Mapping
from logging import INFO, Formatter, StreamHandler, getLogger
from typing import IO, TYPE_CHECKING
>>>>>>> 5980dbcf

from vaspy.tools import open_by_suffix

if TYPE_CHECKING:
    from pathlib import Path

# logger
LOGLEVEL = INFO
logger = getLogger(__name__)
fmt = "%(asctime)s %(levelname)s %(name)s :%(message)s"
formatter = Formatter(fmt)
handler = StreamHandler()
handler.setLevel(LOGLEVEL)
logger.setLevel(LOGLEVEL)
handler.setFormatter(formatter)
logger.addHandler(handler)
logger.propagate = False


tags: dict[str, list[str]] = {}
tags["generic"] = [
    "SYSTEM",
    "ISTART",
    "ICHARG",
    "ENCUT",
    "ISMEAR",
    "SIGMA",
    "PREC",
    "ADDGRID",
    "NBANDS",
    "LREAL",
    "ALGO",
]
tags["electron"] = ["NELMIN", "NELM", "EDIFF", "NELMDL", "RWIGS", "LASPH", "LEPSILON"]
tags["spin"] = ["ISPIN", "MAGMOM"]
tags["core"] = ["IBRION", "NSW", "EDIFFG", "POTIM", "NFREE"]
tags["dipole"] = ["IDIPOL", "LDIPOL"]
tags["calc"] = ["NCORE", "NPAR"]
tags["tuning"] = ["AMIX", "BMIX", "AMIX_MAG", "BMIX_MAG", "MAXMIX"]
tags["grid"] = ["NGXF", "NGYF", "NGZF", "NGX", "NGY", "NGZ"]
tags["lda+u"] = ["LDAU", "LDATYPE", "LDAUL", "LDAUU", "LDAUJ", "LDAUPRINT"]
tags["output"] = [
    "LWAVE",
    "LCHARG",
    "LVHAR",
    "LELF",
    "LORBIT",
    "NEDOS",
    "EMIN",
    "EMAX",
    "LAECHG",
    "LVTOT",
]
tags["soi"] = ["LSORBIT", "LMAXMIX", "SAXIS", "NBANDS", "ISYM"]
tags["vdw"] = ["LUSE_VDW", "GGA", "AGGAC", "PARAM1", "PARAM2", "ZAB_VDW"]
tags["stm"] = ["LPARD", "EINT", "NBMOD", "IBAND"]

float_ = [
    "ENCUT",
    "SIGMA",
    "EDIFFG",
    "POTIM",
    "EDIFF",
    "AMIX",
    "BMIX",
    "AMIX_MAG",
    "BMIX_MAG",
    "AGGAC",
    "PARAM1",
    "PARAM2",
    "ZAB_VDW",
    "NMIN",
    "NMAX",
]
bool_ = [
    "LDIPOL",
    "LSORBIT",
    "LVHAR",
    "LWAVE",
    "LCHARG",
    "ADDGRID",
    "LUSE_VDW",
    "LPARD",
    "LDAU",
    "LVTOT",
    "LAECHG",
    "LASPH",
    "LEPSILON",
]
str_ = ["SYSTEM", "PREC", "LREAL", "GGA", "ALGO"]
# RWIGS and EINT are tuple of float, SAXIS is tuple of int
str_2 = ["RWIGS", "SAXIS", "EINT", "LDATYPE", "LDAUL", "LDAUU", "LDAUJ", "MAGMOM"]


def remove_sharp(str_: str) -> tuple[str, bool]:
    """Remvoe # / ! from the string head.

    Parameters
    ----------
        str_: str
    """
    active: bool = True
    str_ = str_.strip()
    if re.search("!|#", str_):
        str_ = re.sub(r"^[!|#|\s]+", "", str_).strip()
        active = False
    logger.debug(str_)
    return str_, active


class Incar(Mapping):
    """General class for INCAR file."""

    def __init__(self, filename: Path | str = "") -> None:
        """Parameters
        ----------
        filename: str, pathlib.Path
            filename of INCAR
        """
        self._incar: dict[str, tuple[str | int | float, bool]] = {}
        self.additional_comments: dict[str, str] = {}
        #
        if filename:
            self.load_file(open_by_suffix(str(filename)))

    def load_file(self, the_file: IO[str]) -> None:
        """Load INCAR file.

        Parameters
        ----------
        the_file: StringIO
            "INCAR" file
        """
        incar: dict[str, tuple[str, bool]] = {}
        for line in the_file:
            line, active = remove_sharp(line)
            if "=" in line:
                tag, value_str = line.split("=")
                incar[tag.upper().strip()] = value_str.strip(), active
        for tag, value in incar.items():
            if tag in str_:
                self[tag] = value
            elif tag in bool_:
                self[tag] = value
            elif tag in str_2:
                self[tag] = value
            elif tag in float_:
                try:
                    self[tag] = (float(value[0]), value[1])
                except ValueError:
                    if "#" in value[0]:
                        val_com: str = re.sub("#", "!", value[0])
                    else:
                        val_com = value[0]
                    real_value, com = val_com.split("!", maxsplit=1)
                    self[tag] = (float(real_value), value[1])
                    self.additional_comments[tag] = com
            else:  # Default value is int
                try:
                    self[tag] = (int(value[0]), value[1])
                except ValueError:
                    if "#" in value[0]:
                        val_com = re.sub("#", "!", value[0])
                    else:
                        val_com = value[0]
                    logger.debug(tag, val_com)
                    real_value, com = val_com.split("!", maxsplit=1)
                    self[tag] = (int(real_value), value[1])
                    self.additional_comments[tag] = com

    def __iter__(self) -> Generator:
        yield from self._incar

    def __getitem__(self, key_item: str) -> tuple[str | float, bool]:
        return self._incar.__getitem__(key_item)

    def __setitem__(self, key_item: str, value_item: tuple[str | float, bool]) -> None:
        self._incar.__setitem__(key_item, value_item)

    def __len__(self) -> int:
        return len(self._incar)

    def __repr__(self) -> str:
        return pprint.pformat(self._incar)

    def __str__(self) -> str:
        output: str = ""
        incar = self._incar.copy()
        for tag_type in tags:
            if len(set(tags[tag_type]) & set(incar.keys())) > 0:
                output += f" {tag_type}:\n"
                for tag in tags[tag_type]:
                    if tag in incar:
                        if tag in ["EDIFF"]:
                            if incar[tag][1]:
                                output += f"    {tag} = {incar[tag][0]:.2E}"
                            else:
                                output += f"#   {tag} = {incar[tag][0]:.2E}"
                        else:
                            if incar[tag][1]:
                                output += f"    {tag} = {incar[tag][0]}"
                            else:
                                output += f"#   {tag} = {incar[tag][0]}"
                        if tag in self.additional_comments:
                            output += f"   ! {self.additional_comments[tag]}\n"
                        else:
                            output += "\n"
                        del incar[tag]
        if len(incar) != 0:
            print(incar)
            msg = "Unknown tags are used!!! Check your INCAR, or the script"
            raise RuntimeError(
                msg,
            )
        return output

    def active(self, keyword: str) -> str | float | bool:
        """Return True if keyword is active.  False if keyword is not set or comment out.

        Parameters
        ----------
        keyword: str
            INCAR keyword
        """
        if (keyword in self) and self[keyword][1]:
            return self[keyword][0]
        return False

    def lint_all(self) -> str:
        """Tiny lint for vasp.

        Returns
        -------
        str
            Check messages
        """
        checks: dict[str, bool | int | float | str] = {
            'When ICHARG = 11, Recommend "LWAVE = .FALSE, LCHARG = .FALSE"\n': (
                self.active("ICHARG") == 11
                and (
                    self.active("LWAVE") == ".TRUE."
                    or self.active("LCHARG") == ".TRUE."
                )
            ),
        }
        checks["DIPOLE correction is hard for not ISTART=2."] = (
            self.active("ISTART") != 2 and self.active("LDIPOL") == ".TRUE."
        )
        checks['For dipoloe correction, need both "LDIPOL" and "IDIPOL"\n'] = (
            self.active("LDIPOL") == ".TRUE."
        ) ^ self.active("IDIPOL")
        checks['For LPARD to get partial charge densities, ISTART must be "2"'] = (
            self.active("LPARD") == ".TRUE." and self.active("ISTART") != 2
        )
        checks["For SOI calculation, ISYM = -1 is recommended."] = (
            self.active("LSORBIT") == ".TRUE." and self.active("ISYM") != -1
        )
        checks['"NPAR" is not recommend. Consider to use "NCORE"\n'] = self.active(
            "NPAR",
        )
        checks['if IBRION > 4 (to DFPT), Remove "NPAR/NCORE" keyword\n'] = (
            self.active("IBRION") > 4
        ) and (self.active("NPAR") or self.active("NCORE"))

        msg_lint = ""
        for mesg, check_point in checks.items():
            if check_point:
                msg_lint += mesg
        return msg_lint<|MERGE_RESOLUTION|>--- conflicted
+++ resolved
@@ -5,16 +5,9 @@
 
 import pprint
 import re
-<<<<<<< HEAD
-from collections.abc import Mapping
-from logging import INFO, Formatter, StreamHandler, getLogger
-from pathlib import Path
-from typing import IO, Generator
-=======
 from collections.abc import Generator, Mapping
 from logging import INFO, Formatter, StreamHandler, getLogger
 from typing import IO, TYPE_CHECKING
->>>>>>> 5980dbcf
 
 from vaspy.tools import open_by_suffix
 
