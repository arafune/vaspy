--- conflicted
+++ resolved
@@ -71,11 +71,7 @@
     pdoses:
 
     energies: tuple[float]
-<<<<<<< HEAD
         Energy
-=======
-
->>>>>>> 4005bc50
     """
 
     def __init__(self, filename: Union[str, Path] = "") -> None:
@@ -356,11 +352,7 @@
         ----------
         filename : str
             filename for output
-<<<<<<< HEAD
         energy : list[float] |  tuple[float, ...]
-=======
-        energy : Union[list[float], tuple[float, ...]]
->>>>>>> 4005bc50
             Energy data
         """
         header = ["Energy"]
