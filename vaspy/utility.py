#! /usr/bin/env python3

"""Script to generate 3D view with mlab (Mayavi).

In general, VESTA is pretty nice. However, due to GUI, it is
difficult to make a series of figures of the model structure.
"""
from __future__ import annotations

import argparse
import itertools
from logging import INFO, Formatter, StreamHandler, getLogger
<<<<<<< HEAD
=======
from typing import TYPE_CHECKING
>>>>>>> 5980dbcf

import numpy as np
from mayavi import mlab

import vaspy
from vaspy import const, tools

if TYPE_CHECKING:
    from numpy.typing import NDArray

    from vaspy.poscar import POSCAR

LOGLEVEL = INFO
logger = getLogger(__name__)
fmt = "%(asctime)s %(levelname)s %(name)s :%(message)s"
formatter = Formatter(fmt)
handler = StreamHandler()
handler.setLevel(LOGLEVEL)
logger.setLevel(LOGLEVEL)
handler.setFormatter(formatter)
logger.addHandler(handler)
logger.propagate = False


def view3d(
    vaspy_poscar: POSCAR,
    repeat: tuple[int, int, int] = (1, 1, 1),
    output: str | None = None,
    figsize: tuple[float, float] = (800.0, 800.0),
    fgcolor: tuple[int, int, int] = (0, 0, 0),
    bgcolor: tuple[int, int, int] = (1, 1, 1),
    line_thickness: float = 0.05,
    line_color: tuple[int, int, int] = (0, 0, 0),
    is_parallel: bool = True,
    scale: float = 20.0,
    theta: float = 90,
    phi: float = 0,
):
    """Drow 3D view by using mayavi.

    Parameters
    ----------
    vaspy_obj: vaspy.poscar.POSCAR, vaspy.chgcar.CHGCAR or vaspy.locpot.LOCPOT
        VASPY object that includes POSCAR object
    repeat: tuple of three int. default: (1, 1, 1)
        number of the unit cell repeat. For drawing the supercell structure
        ##FUTURE
    output: str
        output file name
    figsize: tuple of two float. default: (800, 800)
        image size
    bgcolor: tuple of three int.
        background color
    line_thickness: float
        thickness of the line of the cell box.
    line_color: tuple
        color of the line of the cell box. default: (0, 0, 0)
    is_parallel: Boolean
        if True, the view is parallel.
    theta: float
        the polar angle of the camera.
    phi: float
        the azimuth angle of the camera.
    """
    # Read POSCAR
    poscar = vaspy_poscar
    poscar.repack_in_cell()
    poscar.to_cartesian()
    poscar.tune_scaling_factor(1.0)
    unit_cell = poscar.cell_vecs
    atom_symbols = tools.atom_types_atomnums_to_atoms(
        poscar.atom_types, poscar.atomnums,
    )
    uniq_atom_symbols = list(set(atom_symbols))
    site_indexes = {}
    for atom in uniq_atom_symbols:
        site_indexes[atom] = [i for i, x in enumerate(atom_symbols) if x == atom]
    fig = mlab.figure(1, bgcolor=bgcolor, fgcolor=fgcolor, size=figsize)
    mlab.clf()
    logger.debug(f"The type of 'fig' is {type(fig)}")
    # Draw cell box
    draw_cell_box(unit_cell, line_thickness, line_color)
    #
    # Draw atoms
    #
    for atom in uniq_atom_symbols:
        atom_positions = np.array(poscar.positions)[site_indexes[atom]]
        mlab.points3d(
            atom_positions[:, 0],
            atom_positions[:, 1],
            atom_positions[:, 2],
            np.ones(len(site_indexes[atom])) * const.radii[atom],
            color=const.colors[atom],
            resolution=60,  # tunable ?
            scale_factor=1.0,  # tunable ?
            name=f"Atom_{atom}",
        )
    # Drow bonds
    # step 1: find the bond to draw
    active_bonds = {}
    for i in itertools.product(uniq_atom_symbols, uniq_atom_symbols):
        if i in const.max_bond_length:
            active_bonds[i] = const.max_bond_length[i]
    # step 2: find the connections
    logger.debug(active_bonds.keys())
    for bonds, length in active_bonds.items():
        atom_a, atom_b = bonds
        connect_sites = []
        if atom_a == atom_b:
            for i in itertools.combinations(site_indexes[atom_a], 2):
                if (
                    np.linalg.norm(poscar.positions[i[0]] - poscar.positions[i[1]])
                    < length
                ):
                    connect_sites.append(i)
        else:
            for i in itertools.product(site_indexes[atom_a], site_indexes[atom_b]):
                if (
                    np.linalg.norm(poscar.positions[i[0]] - poscar.positions[i[1]])
                    < length
                ):
                    connect_sites.append(i)
        if not connect_sites:
            continue
        positions_a = np.array(poscar.positions)[[i[0] for i in connect_sites]]
        positions_b = np.array(poscar.positions)[[i[1] for i in connect_sites]]
        positions_middle = (positions_a + positions_b) / 2.0
        positions_bonding = np.zeros((len(connect_sites) * 2, 3))
        positions_bonding[1::2, :] = positions_middle
        bond_connectivity = np.vstack(
            [range(0, 2 * len(connect_sites), 2), range(1, 2 * len(connect_sites), 2)],
        ).T
        # plot the first half of the bond (from atom_a to the half.)
        positions_bonding[0::2, :] = positions_a
        bond_a = mlab.plot3d(
            positions_bonding[:, 0],
            positions_bonding[:, 1],
            positions_bonding[:, 2],
            tube_radius=0.1,  # should be tunable ?
            color=const.colors[atom_a],
            name=f"Bonds_{atom_a}-{atom_b}",
        )
        bond_a.mlab_source.dataset.lines = bond_connectivity
        # plot the last half of the bond (from atom_b to the half.)
        positions_bonding[0::2, :] = positions_b
        bond_b = mlab.plot3d(
            positions_bonding[:, 0],
            positions_bonding[:, 1],
            positions_bonding[:, 2],
            tube_radius=0.1,
            color=const.colors[atom_b],
            name=f"Bonds_{atom_a}-{atom_b}",
        )
        bond_b.mlab_source.dataset.lines = bond_connectivity
    logger.debug("ALL setting should be done.")
    if is_parallel:
        fig.scene.parallel_projection = True
        fig.scene.camera.parallel_scale = scale
        logger.debug(f" fig.scene.camera.parallel_scale is {scale}")
    else:
        fig.scene.parallel_projection = False
    """
    orientation_axes = mlab.orientation_axes()
    ## for coloring the text of the axis, (X, Y, Z)
    ## https://github.com/enthought/mayavi/issues/750
    orientation_axes.axes.x_axis_caption_actor2d.caption_text_property.color = fgcolor
    orientation_axes.axes.y_axis_caption_actor2d.caption_text_property.color = fgcolor
    orientation_axes.axes.z_axis_caption_actor2d.caption_text_property.color = fgcolor

    if output:
        mlab.view(azimuth=phi, elevation=theta, distance=10)
        mlab.savefig(output, magnification=5)
    logger.debug("mlab.save ... done. output file name is {}".format(output))
    """
    return mlab.gcf()


def view_atom_with_surface(
    vaspy_chgcar: vaspy.chgcar.CHGCAR,
    repeat: tuple[int, int, int] = (1, 1, 1),
    output: str | None = None,
    figsize: tuple[float, float] = (800, 800),
    fgcolor: tuple[int, int, int] = (0, 0, 0),
    bgcolor: tuple[int, int, int] = (1, 1, 1),
    line_thickness: float = 0.05,
    line_color: tuple[int, int, int] = (0, 0, 0),
    is_parallel: bool = True,
    volume_iso_color: tuple[int, int, int] = (1, 1, 1),
    scale: float = 20.0,
    theta: float = 90.0,
    phi: float = 0,
):
    """Draw contour surface from CHGCAR, LOCPOT, etc.

    Important:
    ---------
    The unit cell must be rectangle.  This limitation comes from mayavi.
    """
    poscar = vaspy_chgcar.poscar
    poscar.repack_in_cell()
    poscar.to_cartesian()
    poscar.tune_scaling_factor(1.0)
    unit_cell = poscar.cell_vecs
    grid_size = vaspy_chgcar.grid.shape
    lab_grid_size = grid_nums(grid_size, poscar.cell_vecs)
    if grid_size == lab_grid_size:
        volume_data = vaspy_chgcar.grid.frame(0).data.reshape(grid_size, order="F")
    else:
        volume_data = reallocate_to_labframe(
            grid_size, unit_cell, vaspy_chgcar.grid.frame(0).data,
        )
    #
    view3d(
        poscar,
        output=None,
        figsize=figsize,
        fgcolor=fgcolor,
        bgcolor=bgcolor,
        line_thickness=line_thickness,
        line_color=line_color,
        is_parallel=is_parallel,
        scale=scale,
        theta=theta,
        phi=phi,
    )

    cuboid = tools.cuboid(unit_cell)
    positions = np.mgrid[
        cuboid[0][0] : cuboid[0][1] : lab_grid_size[0] * 1j,
        cuboid[1][0] : cuboid[1][1] : lab_grid_size[1] * 1j,
        cuboid[2][0] : cuboid[2][1] : lab_grid_size[2] * 1j,
    ]
    #
    mlab.contour3d(
        positions[0],
        positions[1],
        positions[2],
        volume_data,
        color=volume_iso_color,
        transparent=True,
        name="VolumeData",
    )
    """"    mlab.view(azimuth=phi, elevation=theta, distance=10)
    if output:
        mlab.savefig(output, magnification=5)"""
    return mlab.gcf()


def draw_cell_box(unit_cell, line_thickness, line_color) -> mlab.plot3d:
    """Return mlab.plot3d object of cell box.

    unit_cell: three vector
        Represent the unit cell
    line_thickness: float
        thickness of the box line
    line_color: tuple of int
        color of the box line
    """
    corner_indexes = np.array(np.meshgrid(range(2), range(2), range(2), indexing="ij"))
    corner_coordinates = np.array(
        np.tensordot(unit_cell, corner_indexes, axes=(0, 0)),
    ).reshape((3, -1))
    corner_indexes = corner_indexes.reshape((3, -1))
    connections = []
    for i in range(corner_indexes.shape[1]):
        for j in range(i):
            L = corner_indexes[:, i] - corner_indexes[:, j]
            if list(L).count(0) == 2:
                connections.append((i, j))
    cell_box = mlab.plot3d(
        corner_coordinates[0],
        corner_coordinates[1],
        corner_coordinates[2],
        tube_radius=line_thickness,
        color=line_color,
        name="CellBox",
    )
    cell_box.mlab_source.dataset.lines = np.array(connections)
    return mlab.gcf()


def _grid_nums(n_grids, crystal_axes, lab_axes):
    """Return tuple of the Grid determined from the original grids.

    Parameters
    ----------
    original_grids:
    tetrahedron_vectors:
    cuboid_vectors
    """
    new_grids = []
    for lab_axis in lab_axes:
        cosins = [
            np.dot(crystal_axis, lab_axis)
            / np.linalg.norm(crystal_axis)
            / np.linalg.norm(lab_axis)
            for crystal_axis in crystal_axes
        ]
        max_index = np.argmax(cosins)
        new_grids.append(
            int(
                round(
                    n_grids[max_index]
                    / (
                        np.linalg.norm(crystal_axes[max_index])
                        * cosins[max_index]
                        / np.linalg.norm(lab_axis)
                    ),
                ),
            ),
        )
    return tuple(new_grids)


def grid_nums(n_grids, crystal_axes) -> tuple[int, ...]:
    """Return the number of gris of the Laboratory frame.

    Parameters
    ----------
    n_grids: tuple
        number of grid points. (Written in CHGCAR)
    crystal_axes: array_like
        Three vectors for the laboratory frame.

    Return: tuple
        number of grid points of the laboratory frame.
    """
    lab_box = tools.cuboid(crystal_axes)
    lab_axes = np.array(
        (
            ([p[1] - p[0] for p in lab_box][0], 0, 0),
            (0, [p[1] - p[0] for p in lab_box][1], 0),
            (0, 0, [p[1] - p[0] for p in lab_box][2]),
        ),
    )
    return tuple(_grid_nums(n_grids, crystal_axes, lab_axes))


def _find_diagonal_indexes(n_grids, crystal_axes):
    """Return the tuple of the index corresponds to origin and its diagonal point.

    Parameters
    ----------
    crystal_axes: array-like
        Three vectors that represents a-, b- and c-axis.
    n_grids

    Returns
    -------
    """
    cuboid = tools.cuboid(crystal_axes)
    n_labgrids = grid_nums(n_grids, crystal_axes)
    o = (0, 0, 0)
    diag = crystal_axes[0] + crystal_axes[1] + crystal_axes[2]
    logger.debug(f"diag: {diag}")
    index_o = []
    index_diag = []
    for i in range(3):
        tmp = np.abs(np.mgrid[cuboid[i][0] : cuboid[i][1] : n_labgrids[i] * 1j] - o[i])
        index_o.append(np.where(tmp == tmp.min())[0][0])
        tmp = np.abs(
            np.mgrid[cuboid[i][0] : cuboid[i][1] : n_labgrids[i] * 1j] - diag[i],
        )
        index_diag.append(np.where(tmp == tmp.min())[0][0])
    return tuple(index_o), tuple(index_diag)


def reallocate_to_labframe(
    mesh_in_direct_coor: tuple[int, ...],
    crystal_axes: NDArray[np.float64],
    volume_data: NDArray[np.float64],
    no_roll: bool = False,
):
    """Return the volume mesh data in lab frame (Cartesian coordinate).

    Parameters
    ----------
    mesh_in_direct_coor: tuple of int
        Number of mesh size
    crystal_axes: array-like
        Vector of crystal axes.
    volume_data: array-like
        Volume data

    Returns
    -------
    np.array

    """
    if mesh_in_direct_coor != volume_data.shape:
        volume_data = volume_data.reshape(mesh_in_direct_coor, order="F")

    lab_grid = grid_nums(mesh_in_direct_coor, crystal_axes)
    cuboid = tools.cuboid(crystal_axes)
    len_cuboid = np.array(
        (
            cuboid[0][1] - cuboid[0][0],
            cuboid[1][1] - cuboid[1][0],
            cuboid[2][1] - cuboid[2][0],
        ),
    )
    logger.debug(f"cuboid: {cuboid}, len_cuboid: {len_cuboid}")
    len_cyrstal_axes = np.linalg.norm(crystal_axes, axis=1)
    logger.debug(f"len_crystal_axes: {len_cyrstal_axes}")
    lab_frame = np.empty(lab_grid, dtype=float)
    lab_frame[:, :, :] = np.nan
    logger.debug(f"Shape of lab_frame: {lab_frame.shape}")
    nx = np.linspace(0, 1, mesh_in_direct_coor[0], endpoint=False)
    ny = np.linspace(0, 1, mesh_in_direct_coor[1], endpoint=False)
    nz = np.linspace(0, 1, mesh_in_direct_coor[2], endpoint=False)
    index_o = []
    for i in range(3):
        tmp = np.abs(np.linspace(cuboid[i][0], cuboid[i][1], lab_grid[i]))
        idx = np.where(tmp == tmp.min())[0][0]
        index_o.append(idx)
    logger.debug(f"index_o: {index_o}")
    logger.debug(f"mesh_in_direct_coor is {mesh_in_direct_coor}")
    for i_x, i_y, i_z in itertools.product(
        range(mesh_in_direct_coor[0]),
        range(mesh_in_direct_coor[1]),
        range(mesh_in_direct_coor[2]),
    ):
        lab_coordinate = crystal_axes.transpose().dot(
            np.array((nx[i_x], ny[i_y], nz[i_z])),
        )
        relative_lab_coordinate = lab_coordinate / len_cuboid
        lab_index = (np.array(lab_grid) * relative_lab_coordinate).round().astype(int)
        logger.debug(f"lab_index at {i_x}, {i_y}, {i_z} is {lab_index}")
        lab_frame[lab_index[0], lab_index[1], lab_index[2]] = volume_data[i_x, i_y, i_z]
    if no_roll:
        return lab_frame
    return np.roll(lab_frame, index_o, (0, 1, 2))


if __name__ == "__main__":
    arg = argparse.ArgumentParser()
    arg.add_argument(
        "-o",
        action="store",
        dest="outImg",
        type=str,
        default="output.tiff",
        help="Output image name",
    )
    arg.add_argument(
        "-size",
        action="store",
        dest="outImgSize",
        nargs=2,
        type=int,
        default=(400, 400),
        help="Output image size",
    )<|MERGE_RESOLUTION|>--- conflicted
+++ resolved
@@ -10,10 +10,7 @@
 import argparse
 import itertools
 from logging import INFO, Formatter, StreamHandler, getLogger
-<<<<<<< HEAD
-=======
 from typing import TYPE_CHECKING
->>>>>>> 5980dbcf
 
 import numpy as np
 from mayavi import mlab
