"""This module provides EIGENVAL."""

from __future__ import annotations

import csv
import sys
from logging import INFO, Formatter, StreamHandler, getLogger
<<<<<<< HEAD
from pathlib import Path
from typing import IO, Sequence
=======
from typing import IO, TYPE_CHECKING
>>>>>>> 5980dbcf

import numpy as np

from vaspy.tools import open_by_suffix

if TYPE_CHECKING:
    from collections.abc import Sequence
    from pathlib import Path

    from numpy.typing import NDArray

try:
    import matplotlib.pyplot as plt
except ImportError:
    sys.stderr.write("Install matplotlib, or you cannot use methods relating to draw\n")

# logger
LOGLEVEL = INFO
logger = getLogger(__name__)
fmt = "%(asctime)s %(levelname)s %(name)s :%(message)s"
formatter = Formatter(fmt)
handler = StreamHandler()
handler.setLevel(LOGLEVEL)
logger.setLevel(LOGLEVEL)
handler.setFormatter(formatter)
logger.addHandler(handler)
logger.propagate = False


class EnergyBand:
    """Simple band structure object for analyzing by using ipython.

    Class for band structure

    Attributes
    ----------
    k_vectors: NDArray
        kvectors
    kdistances: NDArray
        kdisance
    num_k: int
        number of kpoints
    n_bands: int
        number of bands
    n_spin: int
        spin character
    energies: NDArray
        energies[spin_i, k_i, band_i], where spin_i, k_i, and band_i are spin-,
        k- and band-index, respectively.
    label: dict
        used as a label (data 'title' such as '#k', 'Energy') in str format


    Parameters
    ----------
    k_vectors: NDArray
            1D array data of k-vectors.
    energies: NDArray
            1D array data of energies
    n_spin: int
            number of spin: '1' means No-spin.  '2' means collinear spin,
            '4' means noncollinear spin.
            In this class does not distinguish non-collinear spin
            and No-spin.  (default is 1)

    """

    def __init__(
        self,
        k_vectors: Sequence[float] = (),
        energies: Sequence[float] = (),
        n_spin: int = 1,
    ) -> None:
        """Initialize."""
        self.k_vectors: NDArray[np.float64] = np.array(k_vectors)
        self.num_k: int = len(self.k_vectors)
        self.label: dict[str, list[str]] = {}
        try:
            self.n_bands: int = len(energies) // len(k_vectors)
        except ZeroDivisionError:
            self.n_bands = 0
        self.energies: NDArray[np.float64] = np.array(energies)
        self.n_spin: int = n_spin
        if self.n_spin == 1:  # standard
            self.label["spin"] = [""]
            self.label["energy"] = ["Energy"]
        elif self.n_spin == 2:  # spin-polarized
            self.label["energy"] = ["Energy_up", "Energy_down"]
            self.label["spin"] = ["_up", "_down"]
        elif self.n_spin == 4:  # non-collinear
            self.label["energy"] = ["Energy"]
            self.label["spin"] = ["_mT", "_mX", "_mY", "_mZ"]
        self.label["k"] = ["#k"]

    @property
    def kdistances(self) -> NDArray[np.float64]:
        """Return kdistances."""
        return np.cumsum(
            np.linalg.norm(
                np.concatenate(
                    (np.array([[0.0, 0.0, 0.0]]), np.diff(self.k_vectors, axis=0)),
                ),
                axis=1,
            ),
        )

    def fermi_correction(self, fermi: float) -> None:
        """Correct the Fermi level.

        Parameters
        ----------
        fermi: float
            value of the Fermi level.

        """
        self.energies -= fermi

    def make_label(self, *keys: str) -> list[str]:
        """Return array the used for label for CSV-like data.

        Parameters
        ----------
        keys: tuple
            key tuple used for label
        """
        label_list: list[str] = []
        for key in keys:
            for tmp in self.label[key]:
                label_list.append(tmp)
        return label_list

    def to_3dlist(self) -> list[list[float]]:
        """Return 3D list.

        list[band_i, [k_i, energy, (energy_down)]]

        This list format would be useful for str output

        """
        band_structure: list[list[float]] = []
        for energies in self.energies.T.tolist():
            band: list[float] = []
            for k, energy in zip(self.kdistances[:, np.newaxis].tolist(), energies):
                k.extend(energy)
                band.append(k)
            band_structure.append(band)
        return band_structure

    def to_csv(self, csv_file: str, blankline: bool = True) -> None:
        """Write data to csv file.

        Parameters
        ----------
        csv_file: str
            filename for output
        label_str: str
            string for label (put it on the first line)
        blankline: boolean
            It True (default), the blank line is inserted between band data

        """
        label_str: str = "\t".join(self.make_label("k", "energy")) + "\n"
        with open(csv_file, "w") as fhandle:
            fhandle.writelines(label_str)
            writer = csv.writer(fhandle, delimiter="\t")
            for band_i in self.to_3dlist():
                writer.writerows(band_i)
                if blankline:
                    fhandle.writelines("\n")

    def __str__(self) -> str:
        """Return the str object.

        Returns
        -------
        str
            a string representation of EnergyBand.
            **Useful for gnuplot and Igor**.

        """
        labels = self.make_label("k", "energy")
        output: str = labels[0]
        for label in labels[1:]:
            output += "\t" + label
        output += "\n"
        list3d = self.to_3dlist()
        for band_i in list3d:
            for line in band_i:
                output += f"{line[0]:.8e}"
                for energy in line[1:]:
                    output += f"\t{energy:.8e}"
                output += "\n"
            output += "\n"
        return output

    def figure(self, color: str = "blue", spin_i: int = 0) -> plt.Axes:
        """Return Axes object of the energy band.

        Parameters
        ----------
        color: str, optional (default is 'blue')
            color of the band line

        spin_i: spin_index
            default is 0

        Returns
        -------
        matplotlib.pyplot.Axes

        Example
        --------
        Here is a typical code::

            fig = plt.figure()
            ax = band.figure(color='blue')
            ax.set_ylabel('Energy  ( eV )')
            ax.set_ylim(-5, 5)
            ax.set_xlim(0, 4)
            plt.show()

        """
        [
            plt.plot(self.kdistances, self.energies[spin_i, :, band_i], color=color)
            for band_i in range(self.energies.shape[2])
        ]
        return plt.gca()

    def show(
        self, y_range: tuple[float, float] | None = None, spin_i: int = 0,
    ) -> None:  # How to set default value?
        """Draw band structure by using maptlotlib.

        For 'just seeing' use.

        Parameters
        ----------
        yrange: tuple, optional  (default: all range)
            Minimum and maximum value of the y-axis.
            If not specified, use the matplotlib default value.

        spin_i: int  (default is 0 for no spin or 'up' spin)
            Spin index. For spin-polarized collinear band

        """
        for band_i in range(self.energies.shape[2]):
            plt.plot(self.kdistances, self.energies[spin_i, :, band_i], color="blue")
        if y_range is not None:
            plt.ylim([y_range[0], y_range[1]])
        plt.xlim([self.kdistances[0], self.kdistances[-1]])
        plt.ylabel(self.label["energy"][spin_i] + " (eV)")
        plt.show()

    def to_physical_kvector(
        self,
        recvec: NDArray[np.float64] = np.array(
            ((1.0, 0.0, 0.0), (0.0, 1.0, 0.0), (0.0, 0.0, 1.0)),
        ),
    ) -> None:
        """Change k-vector unit to inverse AA.

        Parameters
        ----------
        recvec: NDArray, optional (default is the unit vector)
            reciprocal vector

        Notes
        -----
            Don't forget that the reciprocal vector used
            in VASP needs 2PI to match  the conventional
            unit of the wavevector.

        """
        logger.debug(f"recvec: {recvec}")
        logger.debug(f"self.k_vectors: {self.k_vectors}")
        recvec = np.array(recvec)
        self.k_vectors = np.array(
            [recvec.dot(k_vectors) for k_vectors in self.k_vectors],
        )


class EIGENVAL(EnergyBand):
    """Class for storing the data of EIGENVAL file.

    Parameters
    ----------
    filename: str, Path
        File name of 'EIGENVAL'

    Attributes
    ----------
    n_atom: int
        Number of atoms

    """

    def __init__(self, filename: str | Path = "") -> None:
        """Initialize."""
        super().__init__()
        self.n_atom: int = 0
        #
        if filename:
            self.load_file(open_by_suffix(str(filename)))

    def __getitem__(self, item: int) -> tuple[list[float], list[list[float]]]:
        """Parameters
        ----------
        item: int
            index of k-vector

        Returns
        -------
        tuple of list of float and list of float
        """
        energies: list[list[list[float]]] = self.energies.transpose(1, 2, 0).tolist()
        kvec: list[list[float]] = self.k_vectors.tolist()
        return list(zip(kvec, energies))[item]

    def __len__(self) -> int:
        """Return num_k as the result of len()."""
        return self.num_k

    def load_file(self, the_file: IO[str]) -> None:
        """Parse EIGENVAL."""
        self.n_atom, _, _, self.n_spin = (int(i) for i in next(the_file).split())
        if self.n_spin == 2:
            self.label["energy"] = ["Energy_up", "Energy_down"]
        else:
            self.label["energy"] = ["Energy"]
        next(the_file)
        next(the_file)
        next(the_file)
        next(the_file)
        _, self.num_k, self.n_bands = (int(i) for i in next(the_file).split())
        k_vectors: list[list[float]] = []
        energies: list[list[float]] = []
        for _ in range(self.num_k):
            # the first line in the sigleset begins with the blank
            next(the_file)
            k_vectors.append([float(i) for i in next(the_file).split()[0:3]])
            for _ in range(self.n_bands):
                energies.append(
                    [float(i) for i in next(the_file).split()[1 : self.n_spin + 1]],
                )
        self.k_vectors: NDArray[np.float64] = np.array(k_vectors)
        self.energies: NDArray[np.float64] = np.array(energies).T.reshape(
            self.n_spin, self.num_k, self.n_bands,
        )
        the_file.close()<|MERGE_RESOLUTION|>--- conflicted
+++ resolved
@@ -5,12 +5,7 @@
 import csv
 import sys
 from logging import INFO, Formatter, StreamHandler, getLogger
-<<<<<<< HEAD
-from pathlib import Path
-from typing import IO, Sequence
-=======
 from typing import IO, TYPE_CHECKING
->>>>>>> 5980dbcf
 
 import numpy as np
 
