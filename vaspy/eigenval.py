"""This module provides EIGENVAL."""

from __future__ import division, print_function

import csv
import sys
from pathlib import Path
from logging import DEBUG, INFO, Formatter, StreamHandler, getLogger

import numpy as np
from numpy.typing import NDArray
from typing import Optional, Sequence, IO, Union
from vaspy.tools import open_by_suffix

try:
    import matplotlib.pyplot as plt
except ImportError:
    sys.stderr.write("Install matplotlib, or you cannot use methods relating to draw\n")

# logger
LOGLEVEL = INFO
logger = getLogger(__name__)
fmt = "%(asctime)s %(levelname)s %(name)s :%(message)s"
formatter = Formatter(fmt)
handler = StreamHandler()
handler.setLevel(LOGLEVEL)
logger.setLevel(LOGLEVEL)
handler.setFormatter(formatter)
logger.addHandler(handler)
logger.propagate = False


class EnergyBand(object):
    """Simple band structure object for analyzing by using ipython.

    Class for band structure

    Attributes
    ----------
    kvecs: NDArray
        kvectors
    kdistances: NDArray
        kdisance
    numk: int
        number of kpoints
    nbands: int
        number of bands
    nsping: int
        spin character
    energies: NDArray
        energies[spin_i, k_i, band_i], where spin_i, k_i, and band_i are spin-,
        k- and band-index, respectively.
    label: dict
        used as a label (data 'title' such as '#k', 'Energy') in str format


    Parameters
    ----------
    kvecs: NDArray
            1D array data of k-vectors.
    energies: NDArray
            1D array data of energies
    nspin: int
            number of spin: '1' means No-spin.  '2' means collinear spin,
            '4' means noncollinear spin.
            In this class does not distinguish non-collinear spin
            and No-spin.  (default is 1)

    """

    def __init__(
        self,
        kvecs: Sequence[float] = (),
        energies: Sequence[float] = (),
        nspin: int = 1,
    ) -> None:
        """Initialize."""
<<<<<<< HEAD
        self.kvecs: NDArray = np.array(kvecs)
        self.numk: int = len(self.kvecs)
        self.label: dict[str, list[str]] = {}
=======
        self.kvecs: NDArray[np.float64] = np.array(kvecs)
        self.numk: int = len(self.kvecs)
        self.label: dict["str", list["str"]] = {}
>>>>>>> 4005bc50
        try:
            self.nbands: int = len(energies) // len(kvecs)
        except ZeroDivisionError:
            self.nbands = 0
<<<<<<< HEAD
        self.energies: NDArray[np.float_] = np.array(energies)
        self.nspin = nspin
=======
        self.energies: NDArray[np.float64] = np.array(energies)
        self.nspin: int = nspin
>>>>>>> 4005bc50
        if self.nspin == 1:  # standard
            self.label["spin"] = [""]
            self.label["energy"] = ["Energy"]
        elif self.nspin == 2:  # spin-polarized
            self.label["energy"] = ["Energy_up", "Energy_down"]
            self.label["spin"] = ["_up", "_down"]
        elif self.nspin == 4:  # non-collinear
            self.label["energy"] = ["Energy"]
            self.label["spin"] = ["_mT", "_mX", "_mY", "_mZ"]
        self.label["k"] = ["#k"]

    @property
<<<<<<< HEAD
    def kdistances(self) -> NDArray[np.float_]:
=======
    def kdistances(self) -> NDArray[np.float64]:
>>>>>>> 4005bc50
        """Return kdistances."""
        return np.cumsum(
            np.linalg.norm(
                np.concatenate(
                    (np.array([[0.0, 0.0, 0.0]]), np.diff(self.kvecs, axis=0))
                ),
                axis=1,
            )
        )

    def fermi_correction(self, fermi: float) -> None:
        """Correct the Fermi level.

        Parameters
        ----------
        fermi: float
            value of the Fermi level.

        """
        self.energies -= fermi

    def make_label(self, *keys: str) -> list[str]:
        """Return array the used for label for CSV-like data.

        Parameters
        ----------
        keys: tuple
            key tuple used for label
        """
        label_list: list[str] = []
        for key in keys:
            for tmp in self.label[key]:
                label_list.append(tmp)
        return label_list

    def to_3dlist(self) -> list[list[list[float]]]:
        """Return 3D mentional list.

        list[band_i, [k_i, energy, (energy_down)]]

        This list format would be useful for str output

        """
<<<<<<< HEAD
        bandstructure: list[list[list[float]]] = []
=======
        bandstructure: list[list[float]] = []
>>>>>>> 4005bc50
        for energies in self.energies.T.tolist():
            band: list[float] = []
            for k, energy in zip(self.kdistances[:, np.newaxis].tolist(), energies):
                k.extend(energy)
                band.append(k)
            bandstructure.append(band)
        return bandstructure

    def to_csv(self, csv_file: str, blankline: bool = True) -> None:
        """Write data to csv file.

        Parameters
        ------------
        csv_file: str
            filename for output
        label_str: str
            string for label (put it on the first line)
        blankline: boolean
            It True (default), the blank line is inserted between band data

        """
        label_str: str = "\t".join(self.make_label("k", "energy")) + "\n"
        with open(csv_file, "w") as fhandle:
            fhandle.writelines(label_str)
            writer = csv.writer(fhandle, delimiter="\t")
            for band_i in self.to_3dlist():
                writer.writerows(band_i)
                if blankline:
                    fhandle.writelines("\n")

    def __str__(self) -> str:
        """Return the str object.

        Returns
        --------
        str
            a string representation of EnergyBand.
            **Useful for gnuplot and Igor**.

        """
        labels = self.make_label("k", "energy")
        output = labels[0]
        for label in labels[1:]:
            output += "\t" + label
        output += "\n"
        list3d = self.to_3dlist()
        for band_i in list3d:
            for line in band_i:
                output += "{0:.8e}".format(line[0])
                for energy in line[1:]:
                    output += "\t{0:.8e}".format(energy)
                output += "\n"
            output += "\n"
        return output

    def figure(self, color: str = "blue", spin_i: int = 0) -> plt.Axes:
        """Return Axes object of the energy band.

        Parameters
        -----------
        color: str, optional (default is 'blue')
            color of the band line

        spin_i: spin_index
            default is 0

        Returns
        ---------
        matplotlib.pyplot.Axes

        Example
        --------
        Here is a typical code::

            fig = plt.figure()
            ax = band.figure(color='blue')
            ax.set_ylabel('Energy  ( eV )')
            ax.set_ylim(-5, 5)
            ax.set_xlim(0, 4)
            plt.show()

        """
        [
            plt.plot(self.kdistances, self.energies[spin_i, :, band_i], color=color)
            for band_i in range(self.energies.shape[2])
        ]
        return plt.gca()

<<<<<<< HEAD
    def show(self, yrange=None, spin_i: int = 0) -> None:  # How to set default value?
=======
    def show(
        self, yrange: Optional[tuple[float, float]] = None, spin_i: int = 0
    ) -> None:  # How to set default value?
>>>>>>> 4005bc50
        """Draw band structure by using maptlotlib.

        For 'just seeing' use.

        Parameters
        ----------
        yrange: tuple, optional  (default: all range)
            Minimum and maximum value of the y-axis.
            If not specified, use the matplotlib default value.

        spin_i: int  (default is 0 for no spin or 'up' spin)
            Spin index. For spin-polarized collinear band

        """
        for band_i in range(self.energies.shape[2]):
            plt.plot(self.kdistances, self.energies[spin_i, :, band_i], color="blue")
        if yrange is not None:
            plt.ylim([yrange[0], yrange[1]])
        plt.xlim([self.kdistances[0], self.kdistances[-1]])
        plt.ylabel(self.label["energy"][spin_i] + " (eV)")
        plt.show()

    def to_physical_kvector(
        self,
<<<<<<< HEAD
        recvec: NDArray = np.array(
=======
        recvec: NDArray[np.float64] = np.array(
>>>>>>> 4005bc50
            ((1.0, 0.0, 0.0), (0.0, 1.0, 0.0), (0.0, 0.0, 1.0)),
        ),
    ) -> None:
        """Change kvec unit to inverse AA.

        Parameters
        -----------
<<<<<<< HEAD
        recvec: array, NDArray, optional (default is the unit vector)
=======
        recvec: NDArray, optional (default is the unit vector)
>>>>>>> 4005bc50
            reciprocal vector

        Notes
        -----
            Don't forget that the reciprocal vector used
            in VASP needs 2PI to match  the conventional
            unit of the wavevector.

        """
        logger.debug("recvec: {}".format(recvec))
        logger.debug("self.kvecs: {}".format(self.kvecs))
<<<<<<< HEAD
        recvec: NDArray = np.array(recvec)
        self.kvecs: NDArray = np.array([recvec.dot(kvecs) for kvecs in self.kvecs])
=======
        recvec: NDArray[np.float64] = np.array(recvec)
        self.kvecs: NDArray[np.float64] = np.array(
            [recvec.dot(kvecs) for kvecs in self.kvecs]
        )
>>>>>>> 4005bc50


class EIGENVAL(EnergyBand):
    """Class for storing the data of EIGENVAL file.

    Parameters
    -----------
    filename: str, Path
        File name of 'EIGENVAL'

    Attributes
    ----------
    natom: int
        Number of atoms

    """

    def __init__(self, filename: Union[str, Path, None] = None) -> None:
        """Initialize."""
        super(EIGENVAL, self).__init__()
        self.natom: int = 0
        #
        if filename:
            self.load_file(open_by_suffix(str(filename)))

    def __getitem__(self, item: int) -> tuple[list[float], list[list[float]]]:
        """

        Parameters
        ----------
        item: int
            index of k-vector

        Returns
        -------
<<<<<<< HEAD
        tuple[ of list of float and list of float
=======
        tuple of list of float and list of float
>>>>>>> 4005bc50
        """
        energies: list[list[list[float]]] = self.energies.transpose(1, 2, 0).tolist()
        kvec: list[list[float]] = self.kvecs.tolist()
        return list(zip(kvec, energies))[item]

    def __len__(self) -> int:
        """Return numk as the result of len()"""
        return self.numk

    def load_file(self, thefile: IO[str]) -> None:
        """Parse EIGENVAL."""
        self.natom, _, _, self.nspin = [int(i) for i in next(thefile).split()]
        if self.nspin == 2:
            self.label["energy"] = ["Energy_up", "Energy_down"]
        else:
            self.label["energy"] = ["Energy"]
        next(thefile)
        next(thefile)
        next(thefile)
        next(thefile)
        _, self.numk, self.nbands = [int(i) for i in next(thefile).split()]
        kvecs: list[list[float]] = []
        energies: list[list[float]] = []
        for _ in range(self.numk):
            # the first line in the sigleset begins with the blank
            next(thefile)
            kvecs.append([float(i) for i in next(thefile).split()[0:3]])
            for _ in range(self.nbands):
                energies.append(
                    [float(i) for i in next(thefile).split()[1 : self.nspin + 1]]
                )
<<<<<<< HEAD
        self.kvecs: NDArray = np.array(self.kvecs)
        self.energies: NDArray = np.array(self.energies).T.reshape(
=======
        self.kvecs: NDArray[np.float64] = np.array(kvecs)
        self.energies: NDArray[np.float64] = np.array(energies).T.reshape(
>>>>>>> 4005bc50
            self.nspin, self.numk, self.nbands
        )
        thefile.close()<|MERGE_RESOLUTION|>--- conflicted
+++ resolved
@@ -75,26 +75,15 @@
         nspin: int = 1,
     ) -> None:
         """Initialize."""
-<<<<<<< HEAD
-        self.kvecs: NDArray = np.array(kvecs)
+        self.kvecs: NDArray[np.float_] = np.array(kvecs)
         self.numk: int = len(self.kvecs)
         self.label: dict[str, list[str]] = {}
-=======
-        self.kvecs: NDArray[np.float64] = np.array(kvecs)
-        self.numk: int = len(self.kvecs)
-        self.label: dict["str", list["str"]] = {}
->>>>>>> 4005bc50
         try:
             self.nbands: int = len(energies) // len(kvecs)
         except ZeroDivisionError:
             self.nbands = 0
-<<<<<<< HEAD
         self.energies: NDArray[np.float_] = np.array(energies)
-        self.nspin = nspin
-=======
-        self.energies: NDArray[np.float64] = np.array(energies)
         self.nspin: int = nspin
->>>>>>> 4005bc50
         if self.nspin == 1:  # standard
             self.label["spin"] = [""]
             self.label["energy"] = ["Energy"]
@@ -107,11 +96,7 @@
         self.label["k"] = ["#k"]
 
     @property
-<<<<<<< HEAD
     def kdistances(self) -> NDArray[np.float_]:
-=======
-    def kdistances(self) -> NDArray[np.float64]:
->>>>>>> 4005bc50
         """Return kdistances."""
         return np.cumsum(
             np.linalg.norm(
@@ -155,11 +140,7 @@
         This list format would be useful for str output
 
         """
-<<<<<<< HEAD
-        bandstructure: list[list[list[float]]] = []
-=======
         bandstructure: list[list[float]] = []
->>>>>>> 4005bc50
         for energies in self.energies.T.tolist():
             band: list[float] = []
             for k, energy in zip(self.kdistances[:, np.newaxis].tolist(), energies):
@@ -248,13 +229,7 @@
         ]
         return plt.gca()
 
-<<<<<<< HEAD
     def show(self, yrange=None, spin_i: int = 0) -> None:  # How to set default value?
-=======
-    def show(
-        self, yrange: Optional[tuple[float, float]] = None, spin_i: int = 0
-    ) -> None:  # How to set default value?
->>>>>>> 4005bc50
         """Draw band structure by using maptlotlib.
 
         For 'just seeing' use.
@@ -279,11 +254,7 @@
 
     def to_physical_kvector(
         self,
-<<<<<<< HEAD
-        recvec: NDArray = np.array(
-=======
-        recvec: NDArray[np.float64] = np.array(
->>>>>>> 4005bc50
+        recvec: NDArray[np.float_] = np.array(
             ((1.0, 0.0, 0.0), (0.0, 1.0, 0.0), (0.0, 0.0, 1.0)),
         ),
     ) -> None:
@@ -291,11 +262,7 @@
 
         Parameters
         -----------
-<<<<<<< HEAD
-        recvec: array, NDArray, optional (default is the unit vector)
-=======
         recvec: NDArray, optional (default is the unit vector)
->>>>>>> 4005bc50
             reciprocal vector
 
         Notes
@@ -307,15 +274,10 @@
         """
         logger.debug("recvec: {}".format(recvec))
         logger.debug("self.kvecs: {}".format(self.kvecs))
-<<<<<<< HEAD
-        recvec: NDArray = np.array(recvec)
-        self.kvecs: NDArray = np.array([recvec.dot(kvecs) for kvecs in self.kvecs])
-=======
         recvec: NDArray[np.float64] = np.array(recvec)
         self.kvecs: NDArray[np.float64] = np.array(
             [recvec.dot(kvecs) for kvecs in self.kvecs]
         )
->>>>>>> 4005bc50
 
 
 class EIGENVAL(EnergyBand):
@@ -351,11 +313,7 @@
 
         Returns
         -------
-<<<<<<< HEAD
-        tuple[ of list of float and list of float
-=======
         tuple of list of float and list of float
->>>>>>> 4005bc50
         """
         energies: list[list[list[float]]] = self.energies.transpose(1, 2, 0).tolist()
         kvec: list[list[float]] = self.kvecs.tolist()
@@ -387,13 +345,8 @@
                 energies.append(
                     [float(i) for i in next(thefile).split()[1 : self.nspin + 1]]
                 )
-<<<<<<< HEAD
-        self.kvecs: NDArray = np.array(self.kvecs)
-        self.energies: NDArray = np.array(self.energies).T.reshape(
-=======
-        self.kvecs: NDArray[np.float64] = np.array(kvecs)
-        self.energies: NDArray[np.float64] = np.array(energies).T.reshape(
->>>>>>> 4005bc50
+        self.kvecs: NDArray[np.float_] = np.array(kvecs)
+        self.energies: NDArray[np.float_] = np.array(energies).T.reshape(
             self.nspin, self.numk, self.nbands
         )
         thefile.close()