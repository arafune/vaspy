# -*- coding: utf-8 -*-
'''.. py:module:: wavecar
Module for WAVECAR class
'''

from __future__ import division, print_function  # Version safety
import numpy as np
from scipy.fftpack import ifftn
import vaspy.mesh3d as mesh3d
import vaspy.poscar as poscar

Ry_in_eV = 13.605826
au_in_AA = 0.529177249


class WAVECAR(object):
    '''.. py:class:: WAVECAR(WAVECAR_file)

    class for storing the data of WAVECAR file.

    Parameters
    ----------

    WAEVCAR_file: str
        File name of 'WAVECAR'

    Attributes
    ------------
    recl: numpy.int
        Record length
    nspin: numpy.int
        Number of spins
    rtag: numpy.int
        Tag for precsion in WAVECAR
    nplwvs: numpy.int
        Number of plane waves.
    numk: numpy.int
        Number of k-points
    nbands: numpy.int
        Number of bands
    encut: numpy.float
        Cut off energy in eV unit.
    realcell: numpy.array
        Vectors for the unit cell in real space
    rcpcell: numpy.array
        Vectors for the unit cell in reciprocal space
    kvecs: numpy.array
        kvector
    bands: numpy.array
        Energy
    occs: numpy.array
        Occupation
    '''

    def __init__(self, filename='WAVECAR'):
        '''initialization of WAVECAR class'''
        self.wfc = open(filename, 'rb')
        #
        self.header()
        self.band()

    def header(self):
        '''.. py:method:: header()

        Read the information of the system stored in the first
        two record in WAVECAR file

        rec1: recl, nspin, rtag
        rec2: numk, nbands ,encut ((cell(i, j) i=1, 3), j=1, 3)
        '''
        self.wfc.seek(0)
        self.recl, self.nspin, self.rtag = np.array(
            np.fromfile(self.wfc, dtype=np.float, count=3),
            dtype=int)
        self.wfc.seek(self.recl)
        #
        dump = np.fromfile(self.wfc, dtype=np.float, count=12)
        #
        self.numk = int(dump[0])
        self.nbands = int(dump[1])
        self.encut = dump[2]
        self.realcell = dump[3:].reshape((3, 3))
        self.volume = np.linalg.det(self.realcell)
        self.rcpcell = np.linalg.inv(self.realcell).T
        unit_cell_vector_magnitude = np.linalg.norm(self.realcell, axis=1)
        cutoff = np.ceil(
            np.sqrt(self.encut / Ry_in_eV) / (2*np.pi / (
                unit_cell_vector_magnitude / au_in_AA)))
        # FFT Minimum grid size
        self.ngrid = np.array(2 * cutoff + 1, dtype=int)
        #         self.ngrid = np.array(cutof, dtype=int) でよい？

    @property
    def prec(self):
        '''Return precision determined from self.rtag'''
        if self.rtag == 45200:
            return np.complex64
        elif self.rtag == 45210:
            return np.complex128
        else:
            raise ValueError('Invalid TAG value: {}'.format(self.rtag))

    def band(self):
        '''.. py:method:: band()

        Read the information about the band from WAVECAR file

        The infomation obtained by this method is as follows:

        * Number of plane waves (nplwv)
        * A integer set for k-vectors
        * energy of the band (as a function of spin-, k-, and band index)
        * occupation  (as a function of spin-, k-, and band index)

        

        '''
        self.kvecs = np.zeros((self.numk, 3), dtype=float)
        self.bands = np.zeros((self.nspin, self.numk, self.nbands),
                              dtype=float)
        self.nplwvs = np.zeros(self.numk, dtype=int)
        self.occs = np.zeros((self.nspin, self.numk, self.nbands),
                             dtype=float)
        for spin_i in range(self.nspin):
            for k_i in range(self.numk):
                pos = 2 + spin_i * self.numk * (self.nbands + 1)
                pos += k_i * (self.nbands + 1)
                self.wfc.seek(pos * self.recl)
                dump = np.fromfile(self.wfc, dtype=np.float,
                                   count=4+3*self.nbands)
                if spin_i == 0:
                    self.nplwvs[k_i] = int(dump[0])
                    self.kvecs[k_i] = dump[1:4]
                dump = dump[4:].reshape((-1, 3))
                self.bands[spin_i, k_i, :] = dump[:, 0]
                self.occs[spin_i, k_i, :] = dump[:, 2]
        self.kpath = np.concatenate(([0, ],
                                     np.cumsum(
                                         np.linalg.norm(
                                             np.dot(
                                                 np.diff(self.kvecs, axis=0),
                                                 self.rcpcell),
                                             axis=1))))
        if self.numk == 1:
            self.kpath = None
        return self.kpath, self.bands

    def gvectors(self, k_i=0):
<<<<<<< HEAD
        ''' ..py:method:: gvectors(k_i)

        Retrurn G-vectors :math:`G` is determined by the following condition:
            :math:`(G+k)^2 / 2 < E_{cut}`
=======
        '''
        G-vectors :math:`G` is determined by the following condition: :math:`(G+k)^2 / 2 < E_{cut}`
>>>>>>> 7972578e

        note: hbar2over2m is :math:`\hbar^2/2m`

        * 0.529177249 is au unit in AA
        * 13.605826 is Ry unit in eV

        Parameters
        ------------
        k_i: int
           k index

        Returns
        ---------
        numpy.ndarray
           G vectors
        '''

        kvec = self.kvecs[k_i]
        fx = [ii if ii < self.ngrid[0] / 2 + 1
              else ii - self.ngrid[0]
              for ii in range(self.ngrid[0])]
        fy = [ii if ii < self.ngrid[1] / 2 + 1
              else ii - self.ngrid[1]
              for ii in range(self.ngrid[1])]
        fz = [ii if ii < self.ngrid[2] / 2 + 1
              else ii - self.ngrid[2]
              for ii in range(self.ngrid[2])]
        kgrid = np.array([(fx[ix], fy[iy], fz[iz])
                          for iz in range(self.ngrid[2])
                          for iy in range(self.ngrid[1])
                          for ix in range(self.ngrid[0])], dtype=float)
        hbar2over2m = 13.605826 * 0.529177249 * 0.529177249
        energy_k = hbar2over2m * np.linalg.norm(
            np.dot(kgrid + kvec[np.newaxis, :], 2*np.pi*self.rcpcell),
            axis=1)**2
        g_vec = kgrid[np.where(energy_k < self.encut)[0]]
        return np.asarray(g_vec, dtype=int)

    def bandcoeff(self, spin_i=0, k_i=0, band_i=0, norm=False):
        ''' .. py:method:: bandcoeff(spin_i, k_i, band_i, norm)

        Read the coefficient of the planewave of the KS
        states specified by the `spin_i`, `k_i` and `band_i`

        Parameters
        ----------
        spin_i: int
           spin index (0 or 1) :math:`s_i`
        k_i: int
           k index :math:`k_i`. Starts with 0
        band_i: int
            band index :math:`b_i`. starts with 0
        norm: bool
            If true the Band coeffients are normliazed
        '''
        irec = 3 + spin_i * self.numk * (self.nbands + 1)
        irec += k_i * (self.nbands + 1) + band_i
        self.wfc.seek(irec * self.recl)
        nplw = self.nplwvs[k_i]
        dump = np.fromfile(self.wfc, dtype=self.prec, count=nplw)
        cg = np.array(dump, dtype=np.complex128)
        if norm:
            cg /= np.linalg.norm(cg)
        return cg

    def realspace_wfc(self, spin_i=0, k_i=0, band_i=0,
                      gvec=None, ngrid=None, norm=False,
                      poscar=poscar.POSCAR()):
        '''.. py:method:: realspace_wfc(spin_i, k_i, band_i, gvec, ngrid, norm)

        Calculate the pseudo-wavefunction of the KS states in
        the real space by using FFT transformation of the reciprocal
        space planewave coefficients.

        The 3D grid size is detemined by ngrid, which defaults
        to self.ngrid if it is not provided.  GVectors of the KS
        states is used to put 1D plane wave coefficient back to 3D
        grid.

        Parameters
        -----------
        spin_i: int
           spin index (0 or 1)
        k_i: int
           k index :math:`k_i`. Starts with 0. default is 0
        band_i: int
            band index :math:`b_i`. starts with 0. default is 0.
        norm: bool
            If true the Band coeffients are normliazed
        gvec: numpy.array
            G-vector for calculation. If not set, use gvectors(k_i)
        ngrid: numpy.array
            Ngrid for calculation. If not set, use self.ngrid.
        poscar: vaspy.poscar
            POSCAR object

        Return
        -----------
        VASPGrid
        '''
        if ngrid is None:
            ngrid = self.ngrid.copy()
        else:
            ngrid = np.array(ngrid, dtype=int)
        if gvec is None:
            gvec = self.gvectors(k_i)
        phi_k = np.zeros(ngrid, dtype=np.complex128)
        gvec %= ngrid[np.newaxis, :]
        phi_k[gvec[:, 0], gvec[:, 1], gvec[:, 2]] = self.bandcoeff(spin_i,
                                                                   k_i,
                                                                   band_i,
                                                                   norm)
        phi_r = ifftn(phi_k)
        if poscar.scaling_factor == 0.:
<<<<<<< HEAD
            return phi_r
=======
            return phi_r.T
>>>>>>> 7972578e
        else:
            vaspgrid = mesh3d.VASPGrid()
            vaspgrid.poscar = poscar
            vaspgrid.grid.shape = phi_k.shape
<<<<<<< HEAD
=======
            # checking consistency between POSCAR and WAVECAR
            np.testing.assert_array_almost_equal(
                poscar.scaling_factor * poscar.cell_vecs,
                self.realcell)
>>>>>>> 7972578e
            re = np.real(phi_r.T.reshape(vaspgrid.grid.size))
            im = np.imag(phi_r.T.reshape(vaspgrid.grid.size))
            vaspgrid.grid.data = np.concatenate((re, im))
            return vaspgrid

    def __str__(self):
        ''' .. py:method:: __str__()

        Print out the system parameters
        '''
        the1stline = "record length  =       {0}  "
        the1stline += "spins =           {1}  "
        the1stline += "prec flag        {2}"
        string = the1stline.format(self.recl, self.nspin, self.rtag)
        string += "\nno. k points =          {0}".format(self.numk)
        string += "\nno. bands =          {0}".format(self.nbands)
        string += "\nreal space lattice vectors:"
        for i in range(3):
            string += "\na"+str(i+1)
            string += " = {0}    {1}    {2}".format(self.realcell[i][0],
                                                    self.realcell[i][1],
                                                    self.realcell[i][2])
        string += "\n"
        string += "\nvolume unit cell =   {0}".format(self.volume)
        string += "\nReciprocal lattice vectors:"
        for i in range(3):
            string += "\nb" + str(i+1)
            string += " = {0}    {1}    {2}".format(self.rcpcell[i][0],
                                                    self.rcpcell[i][1],
                                                    self.rcpcell[i][2])
        # string +="\nreciprocal lattice vector magnitudes:"
        return string<|MERGE_RESOLUTION|>--- conflicted
+++ resolved
@@ -146,15 +146,8 @@
         return self.kpath, self.bands
 
     def gvectors(self, k_i=0):
-<<<<<<< HEAD
-        ''' ..py:method:: gvectors(k_i)
-
-        Retrurn G-vectors :math:`G` is determined by the following condition:
-            :math:`(G+k)^2 / 2 < E_{cut}`
-=======
         '''
         G-vectors :math:`G` is determined by the following condition: :math:`(G+k)^2 / 2 < E_{cut}`
->>>>>>> 7972578e
 
         note: hbar2over2m is :math:`\hbar^2/2m`
 
@@ -229,7 +222,7 @@
         the real space by using FFT transformation of the reciprocal
         space planewave coefficients.
 
-        The 3D grid size is detemined by ngrid, which defaults
+        The 3D FE grid size is detemined by ngrid, which defaults
         to self.ngrid if it is not provided.  GVectors of the KS
         states is used to put 1D plane wave coefficient back to 3D
         grid.
@@ -269,22 +262,15 @@
                                                                    norm)
         phi_r = ifftn(phi_k)
         if poscar.scaling_factor == 0.:
-<<<<<<< HEAD
-            return phi_r
-=======
             return phi_r.T
->>>>>>> 7972578e
         else:
             vaspgrid = mesh3d.VASPGrid()
             vaspgrid.poscar = poscar
             vaspgrid.grid.shape = phi_k.shape
-<<<<<<< HEAD
-=======
             # checking consistency between POSCAR and WAVECAR
             np.testing.assert_array_almost_equal(
                 poscar.scaling_factor * poscar.cell_vecs,
                 self.realcell)
->>>>>>> 7972578e
             re = np.real(phi_r.T.reshape(vaspgrid.grid.size))
             im = np.imag(phi_r.T.reshape(vaspgrid.grid.size))
             vaspgrid.grid.data = np.concatenate((re, im))
