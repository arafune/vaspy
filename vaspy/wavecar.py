"""Module for WAVECAR class."""
from __future__ import annotations

from pathlib import Path
from typing import IO, TYPE_CHECKING

import numpy as np
from scipy.fftpack import ifftn

from vaspy import mesh3d, poscar

if TYPE_CHECKING:
    from numpy.typing import DTypeLike, NDArray

    from vaspy.mesh3d import VASPGrid

Ry_in_eV: float = 13.605826
Au_in_AA: float = 0.529177249

# If parallel version vasp, set True
# See OUTCAR file
# If you find:
#   use parallel FFT for wavefunctions z direction half grid
# ('z' direction is important),
# set True.
#   use serial FFT for wavefunctions x direction half grid
# set False

PARALLEL: bool = False


class WAVECAR:
    """Class for storing the data of WAVECAR file.

    Parameters
    ----------
    WAEVCAR_file: str
        File name of 'WAVECAR'


    Attributes
    ----------
    recl: numpy.int
        Record length
    n_spin: numpy.int
        Number of spins
    rtag: int
        Tag for precision in WAVECAR
    nplwvs: int
        Number of plane waves.
    num_k: int
        Number of k-points
    n_bands: int
        Number of bands
    encut: float
        Cut off energy in eV unit.
    realcell: NDArray
        Vectors for the unit cell in real space
    fermi: float
        fermi level
    rcpcell: numpy.array
        Vectors for the unit cell in reciprocal space
    k_vectors: NDArray
        kvector
    bands: NDArray
        Energy
    occs: NDArray
        Occupation
    gamma: boolean
        True if Wavecar by vasp with -DwNGZHalf

    """

    def __init__(self, filename: str | Path = "WAVECAR") -> None:
        """Initialize WAVECAR class.

        Parameters
        ----------
        filename: str | Path (Default: "WAVECAR")
            File name of the 'WAVECAR'
        """
        self.wfc: IO[bytes] = Path(filename).open("rb")
        self.gamma: bool = False
        #
        self.header()
        self.band()
        if self.num_k == 1:
            self.check_DwNGZHalf()

    def header(self) -> None:
        """Read the information of the system.

        Information of the system is stored in the first two record
        in WAVECAR file

        rec1: recl, n_spin, rtag
        rec2: num_k, n_bands ,encut, ((cell(i, j) i=1, 3), j=1, 3), efermi

        """
        self.wfc.seek(0)
        self.recl: int
        self.n_spin: int
        self.rtag: int
        self.recl, self.n_spin, self.rtag = np.array(
            np.fromfile(self.wfc, dtype=float, count=3),
            dtype=int,
        )
        self.wfc.seek(self.recl)
        #
        dump: NDArray[np.float64] = np.fromfile(self.wfc, dtype=float, count=13)
        #
        self.num_k: int = int(dump[0])
        self.n_bands: int = int(dump[1])
        self.encut: float = dump[2]
        self.realcell: NDArray[np.float64] = dump[3:12].reshape((3, 3))
        self.efermi: float = dump[12]
        self.volume: float = np.linalg.det(self.realcell)
        self.rcpcell: NDArray[np.float64] = np.linalg.inv(self.realcell).T
        unit_cell_vector_magnitude: NDArray[np.float64] = np.linalg.norm(
            self.realcell,
            axis=1,
        )
        cutoff: NDArray[np.float64] = np.ceil(
            np.sqrt(self.encut / Ry_in_eV)
            / (2 * np.pi / (unit_cell_vector_magnitude / Au_in_AA)),
        )
        # FFT Minimum grid size. Always odd!!
        self.ngrid: NDArray[np.int64] = np.array(2 * cutoff + 1, dtype=int)

    def check_DwNGZHalf(self) -> bool:  # noqa: N802
        r"""Check DwNGZHalf.

        self.gamma = True if self gvectors(0)[0] :math:`\neq` nplwvs[0] and
        about half of the number of gvectors equals number of plane waves.
        """
        if self.gamma:
            return True
        if (
            self.gvectors(0).shape[0] // 2 == self.nplwvs[0]
            or self.gvectors(0).shape[0] // 2 + 1 == self.nplwvs[0]
            or self.gvectors(0).shape[0] // 2 - 1 == self.nplwvs[0]
        ):
            self.gamma = True
            return True
        return False

    @property
    def prec(self) -> DTypeLike:
        """Return precision determined from self.rtag."""
        if self.rtag == 45200:
            return np.complex64
        elif self.rtag == 45210:
            return np.complex128
        else:
            msg = f"Invalid TAG value: {self.rtag}"
            raise ValueError(msg)

    def band(self) -> None:
        """Read the information about the band from WAVECAR file.

        The information obtained by this method is as follows:

        * Number of plane waves (nplwv)
        * A integer set for k-vectors
        * energy of the band (as a function of spin-, k-, and band index)
        * occupation  (as a function of spin-, k-, and band index)

        """
        self.k_vectors: NDArray[np.float64] = np.zeros((self.num_k, 3), dtype=float)
        self.bands: NDArray[np.float64] = np.zeros(
            (self.n_spin, self.num_k, self.n_bands),
            dtype=float,
        )
        self.nplwvs: NDArray[np.float64] = np.zeros(self.num_k, dtype=int)
        self.occs: NDArray[np.float64] = np.zeros(
            (self.n_spin, self.num_k, self.n_bands),
            dtype=float,
        )
        for spin_i in range(self.n_spin):
            for k_i in range(self.num_k):
                pos = 2 + spin_i * self.num_k * (self.n_bands + 1)
                pos += k_i * (self.n_bands + 1)
                self.wfc.seek(pos * self.recl)
                dump = np.fromfile(self.wfc, dtype=float, count=4 + 3 * self.n_bands)
                if spin_i == 0:
                    self.nplwvs[k_i] = int(dump[0])
                    self.k_vectors[k_i] = dump[1:4]
                dump = dump[4:].reshape((-1, 3))
                self.bands[spin_i, k_i, :] = dump[:, 0]
                self.occs[spin_i, k_i, :] = dump[:, 2]
        if self.num_k == 1:
            self.kpath = None
        else:
            self.kpath = np.concatenate(
                (
                    [
                        0,
                    ],
                    np.cumsum(
                        np.linalg.norm(
                            np.dot(np.diff(self.k_vectors, axis=0), self.rcpcell),
                            axis=1,
                        ),
                    ),
                ),
            )

    def gvectors(self, k_i: float = 0) -> NDArray[np.int64]:
        r"""Return G vector.

        G-vectors :math:`G` is determined by the following condition:
        :math:`\frac{(G+k)^2}{ 2} < E_{cut}`

        note: hbar2over2m is :math:`\frac{\hbar^2}{2m}`

        * 0.529177249 is au unit in AA
        * 13.605826 is Ry unit in eV

        Parameters
        ----------
        k_i: int, optional
            k index :math:`k_i` (the default value is 0).

        Returns
        -------
        NDArray
            G vectors

        """
        k_vector = self.k_vectors[k_i]
        k_grid: NDArray[np.float64] = make_k_grid(
            self.ngrid,
            gamma=self.gamma,
            para=PARALLEL,
        )
        hbar2over2m = 13.605826 * 0.529177249 * 0.529177249
        energy_k = (
            hbar2over2m
            * np.linalg.norm(
                np.dot(k_grid + k_vector[np.newaxis, :], 2 * np.pi * self.rcpcell),
                axis=1,
            )
            ** 2
        )
        g_vec = k_grid[np.where(energy_k < self.encut)[0]]
        return np.array(g_vec, dtype=int)

    def bandcoeff(
        self,
        spin_i: int = 0,
        k_i: int = 0,
        band_i: int = 0,
        *,
        norm: bool = False,
    ) -> NDArray[np.complex128]:
        """Read the coefficient of the planewave of the KS states.

        The KS states is specified by the `spin_i`, `k_i` and `band_i`.

        Parameters
        ----------
        spin_i: int
            spin index :math:`s_i` (0 or 1) (default value is 0)
        k_i: int
            k index :math:`k_i`. Starts with 0 (default value is 0)
        band_i: int
            band index :math:`b_i`. starts with 0 (default value is 0)
        norm: bool
            If true the Band coefficients are normliazed (default is false)

        """
        irec = 3 + spin_i * self.num_k * (self.n_bands + 1)
        irec += k_i * (self.n_bands + 1) + band_i
        self.wfc.seek(irec * self.recl)
        nplw = self.nplwvs[k_i]
        dump = np.fromfile(self.wfc, dtype=self.prec, count=nplw)
        cg: NDArray[np.complex128] = np.array(dump, dtype=np.complex128)
        if norm:
            cg /= np.linalg.norm(cg)
        return cg

    def realspace_wfc(
        self,
        spin_i: int = 0,
        k_i: int = 0,
        band_i: int = 0,
        gvector: NDArray[np.int64] | None = None,
        ngrid: NDArray[np.int64] | None = None,
        *,
        norm: bool = False,
        poscar: poscar.POSCAR = poscar.POSCAR(),
    ) -> NDArray[np.complex128] | tuple[NDArray[np.float64]] | VASPGrid:
        r"""Return the pseudo-wavefunction in real space.

        Calculate the pseudo-wavefunction of the KS states in
        the real space by using FFT transformation of the reciprocal
        space planewave coefficients.

        The 3D FE grid size is determined by ngrid, which defaults
        to self.ngrid if it is not provided.  GVectors of the KS
        states is used to put 1D plane wave coefficient back to 3D
        grid.

        Parameters
        ----------
        spin_i: int
            spin index (0 or 1). default is 0
        k_i: int
            k index :math:`k_i`. Starts with 0. default is 0
        band_i: int
            band index :math:`b_i`. starts with 0. default is 0.
        norm: bool
            If true the Band coefficients are normalized
        gvector: numpy.array, optional
            G-vector for calculation. (default is self.gvectors(k_i))
        ngrid: numpy.array, optional
            Ngrid for calculation. (default is self.ngrid).
        poscar: vaspy.poscar.POSCAR, optional
            POSCAR object (default is blank POSCAR object)

        Returns
        -------
        numpy.array
            If poscar is not specified, for Collinear-wavecar file.
            data for the wavefunction in the real space.
            .T is due to the original data is made by fortran program
            (i.e. 'VASP', of course).

        tuple
            If poscar is not specified, for SOI-wavecar file.
            the first item is for 'up' wavefunction in real space.
            the second item is for 'down' wavefunction in real space.

        vaspy.mesh3d.VASPGrid
            Returns VASPGrid object, if poscar is specified.  The former frame
            represents the real part of the wavefunction at :math:`k_i` and
            :math:`b_i` in the real space, the latter frame the imaginary
            part. For the SOI wavecar, 4 frames.
            The first and second are for the "up" wavefunction (Real, Imaginary),
            and the third and fourth are "down" wavefunction(Real, Imaginary).
            (Judging SOI by gvectors(k_i).shape[0] :math:`\neq` bandcoeff(k_i).size)

        """
        ngrid = self.ngrid.copy() if ngrid is None else np.array(ngrid, dtype=int)
        if gvector is None:
            gvec: NDArray[np.int64] = self.gvectors(k_i)
        else:
            gvec = gvector
        gvec %= ngrid[np.newaxis, :]
        if self.gamma and PARALLEL:
            phi_k: NDArray[np.complex128] = np.zeros(
                (ngrid[0], ngrid[1], ngrid[2] // 2 + 1),
                dtype=np.complex128,
            )
        elif self.gamma and not PARALLEL:
            phi_k = np.zeros(
                (ngrid[0] // 2 + 1, ngrid[1], ngrid[2]),
                dtype=np.complex128,
            )
        else:
            phi_k = np.zeros(ngrid, dtype=np.complex_)
        try:  # Collininear
            phi_k[gvec[:, 0], gvec[:, 1], gvec[:, 2]] = self.bandcoeff(
                spin_i,
                k_i,
                band_i,
                norm=norm,
            )
        except ValueError:  # SOI:
            bandcoeff = self.bandcoeff(spin_i, k_i, band_i, norm=norm)
            phi_k = np.zeros((2, ngrid[0], ngrid[1], ngrid[2]), dtype=np.complex128)
            phi_k[0][gvec[:, 0], gvec[:, 1], gvec[:, 2]] = bandcoeff[
                : bandcoeff.size // 2
            ]
            phi_k[1][gvec[:, 0], gvec[:, 1], gvec[:, 2]] = bandcoeff[
                bandcoeff.size // 2 :
            ]
        #
        if self.gamma:
            if PARALLEL:
                for ix in range(ngrid[0]):
                    for iy in range(ngrid[1]):
                        fx = ix if ix < ngrid[0] // 2 + 1 else ix - ngrid[0]
                        fy = iy if iy < ngrid[1] // 2 + 1 else iy - ngrid[1]
                        if (fy > 0) or (fy == 0 and fx >= 0):
                            continue
                        phi_k[ix, iy, 0] = phi_k[-ix, -iy, 0].conjugate()
            else:
                for iz in range(ngrid[2]):
                    for iy in range(ngrid[1]):
                        fz = iz if iz < ngrid[2] // 2 + 1 else iz - ngrid[2]
                        fy = iy if iy < ngrid[1] // 2 + 1 else iy - ngrid[1]
                        if (fy > 0) or (fy == 0 and fz >= 0):
                            continue
                        phi_k[0, iy, iz] = phi_k[0, -iy, -iz].conjugate()
            phi_k /= np.sqrt(2.0)
            phi_k[0, 0, 0] *= np.sqrt(2.0)
            phi_k = restore_gamma_grid(phi_k)
        #
        self.phi_k: NDArray[np.complex128] = phi_k  # For debug
        phi_r: NDArray[np.complex128] = ifftn(phi_k)
        if poscar.scaling_factor == 0:  # poscar is not given.
            if phi_r.ndim == 3:
                return phi_r.T
            return (phi_r[0] + phi_r[1]).T, (phi_r[0] - phi_r[1]).T
        else:
            vaspgrid = mesh3d.VASPGrid()
            vaspgrid.poscar = poscar
            vaspgrid.grid.shape = ngrid
            # checking consistency between POSCAR and WAVECAR
            np.testing.assert_array_almost_equal(
                poscar.scaling_factor * poscar.cell_vecs,
                self.realcell,
            )
            re: NDArray[np.float64] = np.real(phi_r)
            im: NDArray[np.float64] = np.imag(phi_r)
            if phi_r.ndim == 3:
                vaspgrid.grid.data = np.concatenate((re.flatten("F"), im.flatten("F")))
            else:  # SOI
                vaspgrid.grid.data = np.concatenate(
                    (
                        (re[0] + re[1]).flatten("F"),
                        (im[0] + im[1]).flatten("F"),
                        (re[0] - re[1]).flatten("F"),
                        (im[0] - im[1]).flatten("F"),
                    ),
                )
        return vaspgrid

    def __str__(self) -> str:
        """Print out the system parameters."""
        the1stline = "record length  =       {0}  "
        the1stline += "spins =           {1}  "
        the1stline += "prec flag        {2}"
        string = the1stline.format(self.recl, self.n_spin, self.rtag)
        string += f"\nno. k points =          {self.num_k}"
        string += f"\nno. bands =          {self.n_bands}"
        string += "\nreal space lattice vectors:"
        for i in range(3):
            string += "\na" + str(i + 1)
            string += " = {}    {}    {}".format(
                self.realcell[i][0],
                self.realcell[i][1],
                self.realcell[i][2],
            )
        string += "\n"
        string += f"\nvolume unit cell =   {self.volume}"
        string += "\nReciprocal lattice vectors:"
        for i in range(3):
            string += "\nb" + str(i + 1)
            string += " = {}    {}    {}".format(
                self.rcpcell[i][0],
                self.rcpcell[i][1],
                self.rcpcell[i][2],
            )
        return string


def make_k_grid(
    ngrid: tuple[int, ...] | NDArray[np.int64] = (),
    *,
    gamma: bool = False,
    para: bool = PARALLEL,
) -> NDArray[np.float64]:
    """Return k_grid.

    Parameters
    ----------
    ngrid: tuple or NDArray
        Grid size
    gamma: bool, default, false
        Set true if only gamma calculations (use vasp with -DwNGZHalf)
    para: bool, optional (default is global variable `PARALLEL`)

    Returns
    -------
    numpy.array
    """
    fx = [
        ii if ii < ngrid[0] // 2 + 1 else ii - ngrid[0]  # <<< // or / (?)
        for ii in range(ngrid[0])
    ]
    fy = [ii if ii < ngrid[1] // 2 + 1 else ii - ngrid[1] for ii in range(ngrid[1])]
    fz = [ii if ii < ngrid[2] // 2 + 1 else ii - ngrid[2] for ii in range(ngrid[2])]
    if gamma and para:
        k_grid: NDArray[np.float64] = np.array(
            [
                (fx[ix], fy[iy], fz[iz])
                for iz in range(ngrid[2])
                for iy in range(ngrid[1])
                for ix in range(ngrid[0])
                if (
                    (fz[iz] > 0)
                    or (fz[iz] == 0 and fy[iy] > 0)
                    or (fz[iz] == 0 and fy[iy] == 0 and fx[ix] >= 0)
                )
            ],
            dtype=float,
        )
    elif gamma and not para:
        k_grid = np.array(
            [
                (fx[ix], fy[iy], fz[iz])
                for iz in range(ngrid[2])
                for iy in range(ngrid[1])
                for ix in range(ngrid[0])
                if (
                    (fz[ix] > 0)
                    or (fz[ix] == 0 and fy[iy] > 0)
                    or (fz[ix] == 0 and fy[iy] == 0 and fx[iz] >= 0)
                )
            ],
            dtype=float,
        )

    else:
        k_grid = np.array(
            [
                (fx[ix], fy[iy], fz[iz])
                for iz in range(ngrid[2])
                for iy in range(ngrid[1])
                for ix in range(ngrid[0])
            ],
            dtype=float,
        )
    return k_grid


def check_symmetry(grid3d: NDArray[np.float64]) -> bool:
    """Return True if grid3d(G) == np.conjugate(grid3d(-G)) for all G.

    Parameters
    ----------
    grid3d: numpy.array
        3D grid data

    Returns
    -------
    Boolean

    """
    assert grid3d.ndim == 3, "Must be 3D Grid"
    grid = grid3d.shape
    k_grid = make_k_grid(grid)
    for k in k_grid:
        ix, iy, iz = int(k[0]), int(k[1]), int(k[2])
<<<<<<< HEAD
        if ix >= 0 and iy >= 0 and iz >= 0:
            if grid3d[ix][iy][iz] != np.conjugate(grid3d[-ix][-iy][-iz]):
                print(f"[{ix} {iy} {iz}] is {grid3d[ix][iy][iz]}\n")
                print(
                    f"[{-ix} {-iy} {-iz}] is {grid3d[-ix][-iy][-iz]}\n",
                )
                print("check the value\n")
                return False
=======
        if (
            ix >= 0
            and iy >= 0
            and iz >= 0
            and (grid3d[ix][iy][iz] != np.conjugate(grid3d[-ix][-iy][-iz]))
        ):
            print(f"[{ix} {iy} {iz}] is {grid3d[ix][iy][iz]}\n")
            print(
                f"[{-ix} {-iy} {-iz}] is {grid3d[-ix][-iy][-iz]}\n",
            )
            print("check the value\n")
            return False
>>>>>>> fc74b3a9
    return True


def restore_gamma_grid(
    grid3d: NDArray[np.complex128],
    *,
    para: bool = PARALLEL,
) -> NDArray[np.complex128]:
    """Return Grid from the size-reduced matrix for gammareal Wavecar.

    Parameters
    ----------
    grid3d: numpy.array
        3D grid data created with gamma-only version VASP
    para: bool, optional (default is global variable `PARALLEL`)

    """
    assert grid3d.ndim == 3, "Must be 3D Grid"
    if para:
        toconj = np.copy(grid3d[:, :, 1:])
        # x=0 slice
        x0slice = toconj[0]
        x0slice = x0slice[:, ::-1]
        x0slice[1:] = x0slice[1:][::-1]
        toconj[0] = x0slice
        # y=0 slice
        toconj[1:, 0, :] = toconj[1:, 0, :][::-1, ::-1]
        # block part
        toconj[1:, 1:, :] = toconj[1:, 1:, :][::-1, ::-1, ::-1]
        return np.concatenate((grid3d, np.conjugate(toconj)), axis=-1)
    toconj = np.copy(grid3d[1:, :, :])
    # z=0 slice
    z0slice = toconj[:, :, 0]
    z0slice = z0slice[::-1, :]
    z0slice[::, 1:] = z0slice[::, 1:][:, ::-1]
    toconj[:, :, 0] = z0slice
    # y = 0 slice
    toconj[:, 0, 1:] = toconj[:, 0, 1:][::-1, ::-1]
    # block part
    toconj[:, 1:, 1:] = toconj[:, 1:, 1:][::-1, ::-1, ::-1]
    return np.concatenate((grid3d, np.conjugate(toconj)), axis=0)<|MERGE_RESOLUTION|>--- conflicted
+++ resolved
@@ -544,16 +544,6 @@
     k_grid = make_k_grid(grid)
     for k in k_grid:
         ix, iy, iz = int(k[0]), int(k[1]), int(k[2])
-<<<<<<< HEAD
-        if ix >= 0 and iy >= 0 and iz >= 0:
-            if grid3d[ix][iy][iz] != np.conjugate(grid3d[-ix][-iy][-iz]):
-                print(f"[{ix} {iy} {iz}] is {grid3d[ix][iy][iz]}\n")
-                print(
-                    f"[{-ix} {-iy} {-iz}] is {grid3d[-ix][-iy][-iz]}\n",
-                )
-                print("check the value\n")
-                return False
-=======
         if (
             ix >= 0
             and iy >= 0
@@ -566,7 +556,6 @@
             )
             print("check the value\n")
             return False
->>>>>>> fc74b3a9
     return True
 
 
