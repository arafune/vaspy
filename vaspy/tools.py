--- conflicted
+++ resolved
@@ -134,11 +134,7 @@
     return atomtypes, atomnums
 
 
-<<<<<<< HEAD
-def cuboid(crystal_axes: Union[list[float], NDArray[np.float_]]) -> NDArray[np.float_]:
-=======
 def cuboid(crystal_axes: Sequence[float]) -> NDArray[np.float64]:
->>>>>>> 4005bc50
     """Return the coordinates for cuboid that includes tetrahedron represented by vectors.
 
     Parameters
@@ -148,21 +144,12 @@
 
     Return
     """
-<<<<<<< HEAD
     a: NDArray[np.float_] = np.array(crystal_axes[0])
     b: NDArray[np.float_] = np.array(crystal_axes[1])
     c: NDArray[np.float_] = np.array(crystal_axes[2])
     o: NDArray[np.float_] = np.array((0, 0, 0))
     points: NDArray[np.float_] = np.array((o, a, b, c, a + b, a + c, b + c, a + b + c))
     box: NDArray[np.float_] = np.array(
-=======
-    a: NDArray[np.float64] = np.array(crystal_axes[0])
-    b: NDArray[np.float64] = np.array(crystal_axes[1])
-    c: NDArray[np.float64] = np.array(crystal_axes[2])
-    o: NDArray[np.float64] = np.array((0.0, 0.0, 0.0))
-    points: NDArray[np.float64] = np.array((o, a, b, c, a + b, a + c, b + c, a + b + c))
-    box: NDArray[np.float64] = np.array(
->>>>>>> 4005bc50
         (np.min(points.T, axis=1), np.max(points.T, axis=1))
     ).T
     return box
