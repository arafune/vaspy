#! /usr/bin/env python
# -*- coding: utf-8 -*-
"""
This module provides OUTCAR class
"""

from __future__ import unicode_literals  # Version safety
from __future__ import print_function  # Version safety


class OUTCAR(object):  # Version safety

    """Class for OUTCAR file that stores calculation details
    and/or calculation progress

    :Author: Ryuichi Arafune
    """

    def __init__(self, arg=None):
        self.nions = 0
        self.iontype = []
        self.ionnums = []
        self.posforce = []
        self.posforce_title = []
        self.atom_names = []
        self.fermi = 0.0
        self.atom_identifer = []
        if arg is not None:
            self.load_from_file(arg)

    def set_atom_names(self):
        """ build atom_names (the list of atomname_with_index)
        """
        self.atom_names = []
<<<<<<< HEAD
        for elm, ion_n in zip(self.iontype, self.ionnums):
            for j in range(1, ion_n + 1):
=======
        for elm, ionnum in zip(self.iontype, self.ionnums):
            for j in range(1, ionnum + 1):
>>>>>>> 95247add
                tmp = elm + str(j)
                if tmp not in self.atom_names:
                    self.atom_names.append(tmp)
                else:
                    #                    jj = j
                    while tmp in self.atom_names:
                        j = j + 1
                        tmp = elm + str(j)
                    else:
                        self.atom_names.append(tmp)
        return self.atom_names

    def set_posforce_title(self):
        """build posforce_title
        """
        self.set_atom_names()
        self.posforce_title = [[i + "_x",
                                i + "_y",
                                i + "_z",
                                i + "_fx",
                                i + "_fy",
                                i + "_fz", ]
                               for i in self.atom_names]

    def load_from_file(self, arg):
        """Effectively, this is a constructor of OUTCAR object.

        :param arg: File name of "OUTCAR"
        """
        # local variables
        section = []
        posforce = []
        # parse
        thefile = open(arg)
        for line in thefile:
            if section == ["force"]:
                if "total drift" in line:
                    section.pop()
                elif "---------------" in line:
                    pass
                elif "total drift:" in line:
                    section.pop()
                else:
                    posforce.append([float(x) for x in line.split()])
            else:
                if "number of dos" in line:
                    self.nions = int(line.split()[-1])
                elif "TITEL  =" in line:
                    self.iontype.append(line.split()[3])
                elif "ions per type " in line:
                    self.ionnums = [int(x) for x in line.split()[4:]]
                elif "POSITION" in line and "TOTAL-FORCE" in line:
                    section.append("force")
                elif "E-fermi" in line:
                    self.fermi = float(line.split()[2])
                else:
                    pass
        self.atom_identifer = [name + ":#" + str(index + 1)
                               for (index, name)
                               in enumerate(
                                   [elm + str(j)
                                    for (elm, n) in zip(self.iontype,
                                                        self.ionnums)
                                    for j in range(1, int(n) + 1)])]
        #            i=1
        #            for elm, n in zip(self.iontype, self.ionnums):
        #                for j in range(1, int(n)+1):
        #                    self.atom_identifer.append(elem+str(j)+":#"+str(i))
        #                    i = i+1
        self.posforce = [posforce[i:i + self.nions]
                         for i in range(0, len(posforce), self.nions)]
        self.set_atom_names()
        self.set_posforce_title()

    def select_posforce_header(self, posforce_flag, *sites):
        if sites == () or sites[0] == []:
            sites = range(1, self.nions + 1)
        if isinstance(sites[0], (list, tuple)):
            sites = [n for n in sites[0]]
        return [posforce for (index, site)
                in enumerate(self.posforce_title)
                for (posforce, boolian) in zip(site, posforce_flag)
                if boolian and (index + 1 in sites)]
# return [posforce for (posforce, boolian) in zip(ithAtom, poforce_flag)
# if boolian==True for ithAtom in self.posforce_title  ] #which is
# correct?

    def select_posforce(self, posforce_flag, *sites):
        """Return the posforce corresponding the posforce_flag

        .. note:: posforce_flag: An 6-element True/False list that indicates
                  the output (ex.) [True, True, False, True, True, False]
        """

        if sites == () or sites[0] == []:
            sites = range(1, self.nions + 1)
        if isinstance(sites[0], (list, tuple)):
            sites = [n for n in sites[0]]
        return [[posforce for (index, site) in enumerate(one_cycle)
                 for (posforce, boolian) in zip(site, posforce_flag)
                 if boolian
                 if index + 1 in sites]
                for one_cycle in self.posforce]<|MERGE_RESOLUTION|>--- conflicted
+++ resolved
@@ -32,13 +32,8 @@
         """ build atom_names (the list of atomname_with_index)
         """
         self.atom_names = []
-<<<<<<< HEAD
-        for elm, ion_n in zip(self.iontype, self.ionnums):
-            for j in range(1, ion_n + 1):
-=======
         for elm, ionnum in zip(self.iontype, self.ionnums):
             for j in range(1, ionnum + 1):
->>>>>>> 95247add
                 tmp = elm + str(j)
                 if tmp not in self.atom_names:
                     self.atom_names.append(tmp)
