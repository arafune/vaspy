--- conflicted
+++ resolved
@@ -8,12 +8,7 @@
 from __future__ import unicode_literals  # Version safety
 
 from vaspy.tools import open_by_suffix
-<<<<<<< HEAD
-from typing import Tuple, List, Union, IO
-import bz2
-=======
 from typing import List, Optional, Union, IO, Tuple
->>>>>>> f832c9c6
 
 
 class OUTCAR(object):  # Version safety
@@ -54,8 +49,8 @@
     def __init__(self, filename: Optional[str] = None) -> None:
         """Initialize."""
         self.natom = 0
-        self.atomtypes: List[str] = []
-        self.atomnums: List[int] = []
+        self.atomtypes = []
+        self.atomnums = []
         self.posforce = []
         self.posforce_title = []
         self.atom_names = []
@@ -95,11 +90,7 @@
             for i in self.atom_names
         ]
 
-<<<<<<< HEAD
-    def load_file(self, thefile: Union[IO, bz2.BZ2File]) -> None:
-=======
     def load_file(self, thefile: Union[IO[str], IO[bytes]]) -> None:
->>>>>>> f832c9c6
         """Parse OUTCAR file.
 
         Parameters
@@ -224,9 +215,7 @@
     # if boolian==True for ithAtom in self.posforce_title  ] #which is
     # correct?
 
-    def select_posforce(
-        self, posforce_flag, *sites: Union[List[int], Tuple[int, ...]]
-    ) -> List[bool]:
+    def select_posforce(self, posforce_flag, *sites) -> List[bool]:
         """Return the position and force selected by posforce_flag.
 
         Notes
