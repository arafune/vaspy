"""XDATCAR class."""

from __future__ import annotations

from typing import IO, TYPE_CHECKING

import numpy as np

from vaspy.poscar import PosCarHead
from vaspy.tools import open_by_suffix

if TYPE_CHECKING:
    from pathlib import Path


class XDATCAR(PosCarHead):
    """Class for XDATCAR.

    Attributes
    ----------
    configurations: list

    """

    def __init__(self, filename: str | Path = "") -> None:
        """Initialize.

        Parameters
        ----------
<<<<<<< HEAD
        filename: str
=======
        filename: str | Path
>>>>>>> 5789a00b
            XDATCAR file name

        """
        super().__init__()
        self.configurations = []
        if filename:
            self.load_file(open_by_suffix(str(filename)))

    def load_file(self, the_file: IO[str]) -> None:
        """Parse PROCAR.

        Parameters
        ----------
        the_file: StringIO
            'XDATCAR' file

        """
        self.system_name = next(the_file).strip()
        self.scaling_factor = float(next(the_file).strip())
        self.cell_vecs[0] = np.array([float(x) for x in next(the_file).split()])
        self.cell_vecs[1] = np.array([float(x) for x in next(the_file).split()])
        self.cell_vecs[2] = np.array([float(x) for x in next(the_file).split()])
        self.atom_types = next(the_file).split()
        self.atomnums = [int(x) for x in next(the_file).split()]
        positions = []
        for line in the_file:
            if "Direct configuration=" in line:
                if positions:
                    self.configurations.append(positions)
                    positions = []
            else:
                position = np.array([float(x) for x in line.strip().split()])
                positions.append(position)
        self.configurations.append(positions)
        the_file.close()

    def __str__(self) -> str:
        """Return as str.

        Returns
        -------
        str
            a string representation of XDATCAR

        """
        tmp = self.system_name + "\n"
        tmp += f"        {self.scaling_factor}\n"
        for i in range(3):
            tmp += "      {:#.6f}   {:#.6f}    {:6f}\n".format(
                self.cell_vecs[i][0],
                self.cell_vecs[i][1],
                self.cell_vecs[i][2],
            )
        for element in self.atom_types:
            tmp += f"    {element}"
        tmp += "\n"
        for atomnum in self.atomnums:
            tmp += f"    {atomnum}"
        tmp += "\n"
        for frame_index, positions in enumerate(self.configurations):
            tmp += f"Direct configuration=    {frame_index + 1}\n"
            for position in positions:
                tmp += "    {:#.6f}    {:#.6f}    {:6f}\n".format(
                    position[0],
                    position[1],
                    position[2],
                )
        return tmp<|MERGE_RESOLUTION|>--- conflicted
+++ resolved
@@ -27,11 +27,7 @@
 
         Parameters
         ----------
-<<<<<<< HEAD
-        filename: str
-=======
         filename: str | Path
->>>>>>> 5789a00b
             XDATCAR file name
 
         """
