''' .. py:module:: mesh3D
mesh3D Module to provide class VASPGRID FFT-grid NG(X,Y,Z)F

That is this is class VASPGRID is the parent class of CHGCAR,
 LOCPOT, and ELFCAR.  The ELFCAR class has not yet implemented yet, though.
'''

from __future__ import division, print_function
import bz2
import copy
import os
import re
import numpy as np
from vaspy import poscar, tools

_RE_BLANK = re.compile(r'^[\s]*$')
_RE_AUG_OCC = re.compile(r'\baugmentation occupancies')


class VASPGrid(object):
    # Todo: Use Composite pattern!!!
    # VASPGrid should consists of POSCAR and Mesh3D object!!
    '''.. py:class::VaspGrid

    class for VaspGrid used in CHGCAR, LOCPOT, ELFCAR...

    General format of the file uses VaspGrid format::

           hBN-Cu                              # 1st line poscar.POSCAR[0]
           1.00000000000000                    # 2nd line poscar.POSCAR[1]
             6.762964    0.000000    0.000000  # 3rd line poscar.POSCAR[2]
             3.381482    5.856898    0.000000  # 4th line poscar.POSCAR[3]
             0.000000    0.000000   29.004836  # 5th line poscar.POSCAR[4]
           B    Cu   N    Si                   # 6th line poscar.POSCAR[5]
             7    21     7     6               # 7th line poscar.POSCAR[6]
           Direct                              # 8th line poscar.POSCAR[7]
             0.047680  0.261795  0.361962      # 9th line poscar.POSCAR[8]
             ....
                                               # the single blanck line
           240   240   288                     # number of gridmesh
           0.0000 0.0005 0.0002 0.0020 0.0001  # five columns in each line
           0.0030 0.0025 0.0001 0.0023 0.0003  #  ...
           ...                                 #  ...

    In CHGCAR file, information about "augmentation occupacies" is
    filled after ech charge, magnetization values. Currently,
    "augmentation occupacies" is ignored.

    In LOCPOT file, additional information (probably) about the ion
    itself by usually the value of unity is filled.  i.e. 0.1000E+1
    appears after each potential value by the times of
    self.ionnums. Currently this information is ignored.

    Attributes
    -----------------

    poscar, grid, additional
    '''
    def __init__(self, filename=None):
        self.poscar = poscar.POSCAR()
        self.grid = Grid3D()
        self.additional = []
        if filename:
            self.load_from_file(filename)

    def load_from_file(self, filename):
        '''.. py:method:: load_from_file(filename)

        filename file to construct the object

        Parameters
        ---------------

        filename: str
            file name
        '''
        section = 'poscar'
        separator = None
        tmp = []
        griddata = []
        if os.path.splitext(filename)[1] == '.bz2':
            try:
                thefile = bz2.open(filename, mode='rt')
            except AttributeError:
                thefile = bz2.BZ2File(filename, mode='r')
        else:
            thefile = open(filename)
        with thefile:
            for line in thefile:
                line = line.rstrip('\n')
                if section == 'poscar':
                    if re.search(_RE_BLANK, line):
                        self.poscar.load_from_array(tmp)
                        section = 'define_separator'
                    else:
                        tmp.append(line)
                elif section == 'define_separator':
                    separator = line if separator is None else separator
                    if self.grid.shape == (0, 0, 0):
                        self.grid.shape = tuple([int(string) for string
                                                 in line.split()])
                    griddata.extend(
                        [float(i) for i in next(thefile).rstrip().replace(
                            '***********', 'Nan').split()])
                    if self.grid.size % len(griddata) == 0:
                        lines_for_mesh = self.grid.size // len(griddata)
                    else:
                        lines_for_mesh = self.grid.size // len(griddata) + 1
                    for _ in range(lines_for_mesh - 1):
                        griddata.extend(
                            [float(val) for val in
<<<<<<< HEAD
                             next(thefile).rstrip().replace('***********',
                                                            'Nan').split()])
=======
                                 next(thefile).rstrip().replace('***********',
                                                                'Nan').split()])
>>>>>>> 7972578e
                    section = 'grid'
                elif section == 'aug':
                    if separator in line:
                        for _ in range(lines_for_mesh):
                            griddata.extend(
                                [float(val) for val in
<<<<<<< HEAD
                                 next(thefile).rstrip().replace('***********',
                                                                'Nan').split()])
=======
                                     next(thefile).rstrip().replace('***********',
                                                                    'Nan').split()])
>>>>>>> 7972578e
                        section = 'grid'
                    elif "augmentation occupancies " in line:
                        pass  # Used for CHGCAR, not LOCPOT. not implementd
                    else:
                        pass  # Used for CHGCAR, not LOCPOT. not implementd
                elif section == 'grid':
                    if "augmentation occupancies " in line:
                        section = 'aug'
                    elif separator in line:
                        for _ in range(lines_for_mesh):
                            griddata.extend(
                                [float(val) for val in
                                 next(thefile).rstrip().replace('***********',
<<<<<<< HEAD
                                                                'Nan').split()])
=======
                                                            'Nan').split()])
>>>>>>> 7972578e
                    else:
                        # for unused data stored in LOCPOT
                        self.additional.extend(line.split())
            self.grid.data = np.array(griddata, dtype=np.float64)

    def __str__(self):
        '''.. py:method:: __str__()

        x.__str__() <=> str(x)

        Returns
        -------

        str
            a string representation of VASPGrid object
        '''
        poscarstr = self.poscar.str_short()
        meshstr = self.grid.__str__()
        return poscarstr + meshstr + '\n'

    def save(self, filename):
        '''.. py:method:: save(filename)

        Save object as the same file-style

        Parameters
        -----------

        filename: str
            file name
        '''
        try:  # Version safety
            thefile = open(filename, mode='w', newline='\n')
        except TypeError:
            thefile = open(filename, mode='wb')
        with thefile:
            thefile.write(str(self))

    def frame(self, frame_i):
        '''.. py:method::  frame(frame_i)
        Return VASPGrid object for only frame_i th frame

        Parameters
        ----------

        frame_i: int
            frame index
        '''
        output_VASPGrid = VASPGrid()
        output_VASPGrid.poscar = self.poscar
        output_VASPGrid.grid = self.grid.frame(frame_i)
        return output_VASPGrid

    def merge(self, other):
        '''.. py:method:: __add__(other)

        x.__add__(y) <=> x + y

        Parameters
        ---------------

        other: VASPGrid
            Addtion VaspGrid object

        Returns
        -----------

        Grid3D
            Rusultant by summing two grid value

        '''
        add_grid = copy.deepcopy(self)
        try:
            add_grid.grid.data = self.grid.data + other.grid.data
        except ValueError:
            raise RuntimeError('The mesh shapes are different each other')
        return add_grid

    def __add__(self, other):
        '''.. py:method:: __add__(other)

        x.__add__(y) <=> x + y

        Parameters
        ---------------

        other: VASPGrid
            Addtion VaspGrid object

        Returns
        -----------

        Grid3D
            Rusultant by summing two grid value

        '''
        add_grid = copy.deepcopy(self)
        add_grid.poscar = self.poscar + other.poscar
        try:
            add_grid.grid.data = self.grid.data + other.grid.data
        except ValueError:
            raise RuntimeError('The mesh shapes are different each other')
        return add_grid

    def __sub__(self, other):
        '''.. py:method:: __sub__(other)

        x.__sub__(y) <=> x - y

        Parameters
        ---------------

        other: VASPGrid
            difference VASPGrid object

        Returns
        ----------

        Grid3D
            Resultant by difference between two objects.

        Note
        --------

        The resultant grid data is the difference between two objects,
        of course. On the other hand, the atom position information
        unchange by this method.  Use the 'minuend' object.  The atom
        information in subrtrahend object is totally ignored.
        '''

        diff_grid = copy.deepcopy(self)
        try:
            diff_grid.grid.data = self.grid.data - other.grid.data
        except ValueError:
            raise RuntimeError('The mesh shapes are different each other')
        return diff_grid


class Grid3D(object):
    '''.. py:class:: Mesh3D(size, data)
    Class for NG(X,Y,Z)F in VASP

    This class is used chg_array in CHGCAR, Potential in LOCPOT,
    electron localization function (ELF) in ELFCAR

    Parameters
    ----------

    shape: tuple
        shape[0], shape[1], shape[2]
    data: list or numpy.array
        1D-list or 1D-numpy array.
        The length of grid is shape[0] * shape[1] * shape[2]
    '''
    def __init__(self, shape=(0, 0, 0), data=None):
        self.shape = shape
        if data is None:
            self.data = []
        else:
            self.data = np.asarray(data)

    @property
    def size(self):
        '''Return the number of meshes in the frame'''
        return self.shape[0] * self.shape[1] * self.shape[2]

    @property
    def num_frame(self):
        '''Return the number of grid frames'''
        return divmod(self.data.size, self.size)[0]

    def frame(self, frame_i):
        '''.. py:method::  frame(frame_i)
        Return the i-th frame

        Parameters
        -----------
        frame_i:int
           frame index
        '''
        assert frame_i < self.num_frame
        dest = copy.deepcopy(self)
        dest.data = self.data.reshape(self.num_frame, self.size)[frame_i]
        return dest

    def slice(self, axis, postition):
        '''.. py:method:: slice(axis, position)

        Parameters
        ----------

        axis: str
            'x', 'y', or 'z'.  Case insensitive.
        position: int
            position for slice

        Return
        ------

        numpy.array
            2D numpy array that sliced from 3D mesh data.
        '''
        pass

    def integrate(self, axis, from_coor, to_coor):
        '''.. py:method:: integrate(axis, from_coor, to_coor)
        Return 2D data integrated occupacy along the 'axis'
        from_coor to to_coor.

        Parameters
        ----------

        axis: str
            'x', 'y', or 'z'.  Case insensitive

        from_coor: int
            'from' value of range of interval integration

        to_coor: int
            'to' value of range interval integration

        Return
        ------

        numpy.array
            2D numpy array that integrated from 3D mesh data

        '''
        pass

    def __str__(self):
        '''.. py:method:: __str__()

        x.__str__() <=> str(x)

        Returns
        -------

        str
            a string representation of VASPGrid object
        '''
        outputstr = ''
        mesharray = self.data.reshape(self.data.size // self.size,
                                      self.size)
        for tmp in mesharray:
            output = []
            outputstr += '\n  {0}  {1}  {2}\n'.format(self.shape[0],
                                                      self.shape[1],
                                                      self.shape[2])
            for array in tools.each_slice(tmp, 5):
                output.append(''.join('  {0:18.11E}'.format(i)
                                      for i in array if i is not None))
            outputstr += '\n'.join(output)
        return outputstr + '\n'

    def average_along_axis(self, axis_name, mode=0):
        '''.. py:method:: average_along_axis(axis_name, mode)

        Calculate average value of potential along 'axis'

        Parameters
        ----------

        axis_name: str
             'X', 'Y', or 'Z'
        mode: int
             select data by integer

        Returns
        -------
        numpy.ndarray
            average value along the axis
        '''
        axis_name = axis_name.capitalize()
        data = self.data.reshape(self.num_frame,
                                 self.shape[2],
                                 self.shape[1],
                                 self.shape[0])[mode]
        if axis_name == 'X':
            data = np.average(np.average(
                np.transpose(data, (2, 0, 1)), axis=2), axis=1)
        elif axis_name == 'Y':
            data = np.average(np.average(
                np.transpose(data, (1, 0, 2)), axis=2), axis=1)
        elif axis_name == 'Z':
            data = np.average(np.average(data, axis=2), axis=1)
        else:
            raise 'Wrong axis name set'
        return data

    def min_along_axis(self, axis_name, mode=0):
        '''.. py:method:: min_along_axis(axis_name, potmode)

        Calculate minimum value of potential along 'axis'

        Parameters
        -----------

        axis_name: str
             'X', 'Y', or 'Z'
        mode: int
             select data by integer

        Returns
        -------
        numpy.ndarray
            minimum value along the axis
        '''
        axis_name = axis_name.capitalize()
        data = self.data.reshape(self.num_frame,
                                 self.shape[2],
                                 self.shape[1],
                                 self.shape[0])[mode]
        if axis_name == 'X':
            data = np.min(np.min(
                np.transpose(data, (2, 0, 1)), axis=2), axis=1)
        elif axis_name == 'Y':
            data = np.min(np.min(
                np.transpose(data, (1, 0, 2)), axis=2), axis=1)
        elif axis_name == 'Z':
            data = np.min(np.min(data, axis=2), axis=1)
        else:
            raise 'Wrong axis name set'
        return data

    def max_along_axis(self, axis_name, mode=0):
        '''.. py:method:: man_along_axis(axis_name, potmode)

        Calculate maximum value of potential along 'axis'

        Parameters
        -----------

        axis_name: str
             'X', 'Y', or 'Z'
        mode: int
             select data by integer

        Returns
        -------
        numpy.ndarray
            maximum value along the axis
        '''
        axis_name = axis_name.capitalize()
        data = self.data.reshape(self.num_frame,
                                 self.shape[2],
                                 self.shape[1],
                                 self.shape[0])[mode]
        if axis_name == 'X':
            data = np.max(np.max(
                np.transpose(data, (2, 0, 1)), axis=2), axis=1)
        elif axis_name == 'Y':
            data = np.max(np.max(
                np.transpose(data, (1, 0, 2)), axis=2), axis=1)
        elif axis_name == 'Z':
            data = np.max(np.max(data, axis=2), axis=1)
        else:
            raise 'Wrong axis name set'
        return data

    def median_along_axis(self, axis_name, mode=0):
        '''.. py:method:: median_along_axis(axis_name, potmode)

        Calculate median value of potential along 'axis'

        Parameters
        -----------

        axis_name: str
             'X', 'Y', or 'Z'
        mode: int
             select data by integer

        Returns
        -------
        numpy.ndarray
            median value along the axis
        '''
        axis_name = axis_name.capitalize()
        data = self.data.reshape(self.num_frame,
                                 self.shape[2],
                                 self.shape[1],
                                 self.shape[0])[mode]
        if axis_name == 'X':
            data = np.median(np.median(
                np.transpose(data, (2, 0, 1)), axis=2), axis=1)
        elif axis_name == 'Y':
            data = np.median(np.median(
                np.transpose(data, (1, 0, 2)), axis=2), axis=1)
        elif axis_name == 'Z':
            data = np.median(np.median(data, axis=2), axis=1)
        else:
            raise 'Wrong axis name set'
        return data<|MERGE_RESOLUTION|>--- conflicted
+++ resolved
@@ -109,26 +109,16 @@
                     for _ in range(lines_for_mesh - 1):
                         griddata.extend(
                             [float(val) for val in
-<<<<<<< HEAD
-                             next(thefile).rstrip().replace('***********',
-                                                            'Nan').split()])
-=======
                                  next(thefile).rstrip().replace('***********',
                                                                 'Nan').split()])
->>>>>>> 7972578e
                     section = 'grid'
                 elif section == 'aug':
                     if separator in line:
                         for _ in range(lines_for_mesh):
                             griddata.extend(
                                 [float(val) for val in
-<<<<<<< HEAD
-                                 next(thefile).rstrip().replace('***********',
-                                                                'Nan').split()])
-=======
                                      next(thefile).rstrip().replace('***********',
                                                                     'Nan').split()])
->>>>>>> 7972578e
                         section = 'grid'
                     elif "augmentation occupancies " in line:
                         pass  # Used for CHGCAR, not LOCPOT. not implementd
@@ -142,11 +132,7 @@
                             griddata.extend(
                                 [float(val) for val in
                                  next(thefile).rstrip().replace('***********',
-<<<<<<< HEAD
-                                                                'Nan').split()])
-=======
                                                             'Nan').split()])
->>>>>>> 7972578e
                     else:
                         # for unused data stored in LOCPOT
                         self.additional.extend(line.split())
