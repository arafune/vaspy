#!/usr/bin/env python
# -*- coding: utf-8 -*-
'''
This module provides LOCPOT class
'''
#
from __future__ import division
from __future__ import print_function
import os
import sys
import numpy as np
import matplotlib.pyplot as plt
try:
    from vaspy import poscar
    from vaspy import tools
except ImportError:
    MYPATH = os.readlink(__file__) if os.path.islink(__file__) else __file__
    sys.path.append(os.path.dirname(os.path.abspath(MYPATH)))
    import vaspy.poscar
    import vaspy.tools


class LOCPOT(poscar.POSCAR):
<<<<<<< HEAD
=======
    '''.. py:class:: LOCPOT(locpotfile)
>>>>>>> 91236f2c

    '''Class for LOCPOT

    LOCPOT format is essentially same as that of CHGCAR

    :attribute: mesh_x, mesh_y, mesh_z, potlist
'''

    def __init__(self, arg=None):
        super(LOCPOT, self).__init__(None)
        self.mesh_x = 0
        self.mesh_y = 0
        self.mesh_z = 0
        self.potlist = []
        if arg:
            self.load_from_file(arg)

    def load_from_file(self, locpotfile):
        '''Parse LOCPOT file to construct LOCPOT object

        :param locpotfile: file name of 'LOCPOT'
        :type locpotfile: str
        :return: LOCPOT
        '''
        section = 'poscar'
        separator = None
        tmp = []
        with open(locpotfile) as locpot_file:
            for line in locpot_file:
                if section == 'poscar':
                    if line.isspace():
                        self.load_from_array(tmp)
                        section = 'define_separator'
                    else:
                        line = line.rstrip('\n')
                        tmp.append(line)
                elif section == 'define_separator':
                    separator = line if separator is None else separator
                    if self.mesh_x == self.mesh_y == self.mesh_z == 0:
                        self.mesh_x, self.mesh_y, self.mesh_z = \
                                [int(i) for i in line.split()]
#                            list(map(int, line.split()))
                        section = 'grid'
                elif section == 'grid':
                    line = line.rstrip('\n')
                    self.potlist.extend([np.float64(i) for i in
                                         line.split()])
#                        map(np.float64, line.split()))
            if len(self.potlist) == self.mesh_x * self.mesh_y * self.mesh_z:
                self.potarray = np.array(self.potlist).reshape(
                    self.mesh_z, self.mesh_y, self.mesh_x)
<<<<<<< HEAD
            elif len(self.__potlist) == 2 * (self.mesh_x *
                                             self.mesh_y *
                                             self.mesh_z) + 3 + sum(self.ionnums):
                self.__potarray = np.array(
                    self.__potlist[:
                                   self.mesh_x *
                                   self.mesh_y *
                                   self.mesh_z]).reshape(self.mesh_z,
                                                         self.mesh_y,
                                                         self.mesh_x)
                self.__potarray2 = np.array(
                    self.__potlist[self.mesh_x *
                                   self.mesh_y *
                                   self.mesh_z:
                                   self.mesh_x *
                                   self.mesh_y *
                                   self.mesh_z + sum(self.ionnums)])
                self.__potarray3 = np.array(
                    self.__potlist[- self.mesh_x *
                                   self.mesh_y *
                                   self.mesh_z:]).reshape(self.mesh_z,
                                                          self.mesh_y,
                                                          self.mesh_x)

    @property
    def mesh_x(self):
        '''Number of mesh along the first axis of the cell'''
        return self.__mesh_x

    @property
    def mesh_y(self):
        '''Number of mesh along the second axis of the cell'''
        return self.__mesh_y

    @property
    def mesh_z(self):
        '''Number of mesh along the second axis of the cell'''
        return self.__mesh_z

    @property
    def potlist(self):
        '''Potential data (Array style)

        From Vasp Manual, the potential is written using the following
        commands in Fortran (as same as for charge density in CHGCAR)

        .. code-block :: fortran

           WRITE(IU, FORM) (((C(NX, NY, NZ), NX=1, NGXC), NY=1, NGYZ), NZ=1, NGZC)

        '''
        return self.__potlist

    @property
    def potarray(self):
        '''Potential data (Array style)

        This data should be used until its meaning is clear.  I (RA)
        have not understand the meaning of the potarray 2 and 3...

        '''
        return self.__potarray

    @property  # <= Fixme!!!
    def potarray3(self):
        '''(maybe) Potential data (Array style)

        This data should NOT be used until its meaning is clear.  I
        (RA) have not understand the meaning of the potarray 2 and
        3...

        .. warning:: Do not use this attribute if you do not know
                     what you treated

        '''
        return self.__potarray2

    @property  # <= Fixme!!!
    def potarray2(self):
        '''(maybe) Potential data (Array style)

        Usually this data should NOT be used.  I (RA) have not
        understand the meaning of the potarray 2 and 3...

        .. warning:: Do not use this attribute if you do not know
                     what you treated

        '''
        return self.__potarray3
=======
            elif len(self.potlist) == 2 * (self.mesh_x *
                                           self.mesh_y *
                                           self.mesh_z) + 3 + sum(self.ionnums):
                self.potarray = np.array(
                    self.potlist[:
                                 self.mesh_x *
                                 self.mesh_y *
                                 self.mesh_z]).reshape(self.mesh_z,
                                                       self.mesh_y,
                                                       self.mesh_x)
                self.potarray2 = np.array(
                    self.potlist[self.mesh_x *
                                 self.mesh_y *
                                 self.mesh_z:
                                 self.mesh_x *
                                 self.mesh_y *
                                 self.mesh_z + sum(self.ionnums)])
                self.potarray3 = np.array(
                    self.potlist[- self.mesh_x *
                                 self.mesh_y *
                                 self.mesh_z:]).reshape(self.mesh_z,
                                                        self.mesh_y,
                                                        self.mesh_x)
>>>>>>> 91236f2c

    def get_mesh(self):
        '''.. py:method:: get_mesh()

        Return mesh size

        :return: (mesh_x, mesh_y, mesh_z)
        :rtype: tuple
        '''
        return self.mesh_x, self.mesh_y, self.mesh_z

    def average_along_axis(self, axis_name, pottype='former'):
        '''.. py:method:: average_along_axis(axis_name, pottype)

        Calculate average value of potential along 'axis'

        :param axis_name: 'X', 'Y', or 'Z'
        :type axis_name: str
        :param str pottype: 'pottype' (very optional)
        :return: averaged potential
        :rtype: np.array
        '''
        axis_name = axis_name.capitalize()
        if pottype == 'former':
            if axis_name == 'X':
                pot = np.average(np.average(
                    np.transpose(self.potarray, (2, 0, 1)), axis=2), axis=1)
            if axis_name == 'Y':
                pot = np.average(np.average(
                    np.transpose(self.potarray, (1, 0, 2)), axis=2), axis=1)
            if axis_name == 'Z':
                pot = np.average(np.average(self.potarray, axis=2), axis=1)
        elif pottype == 'latter':
            if axis_name == 'X':  # <= Fixme!!!
                pot = np.average(np.average(
                    np.transpose(self.potarray2, (2, 0, 1)), axis=2), axis=1)
            if axis_name == 'Y':  # <= Fixme!!!
                pot = np.average(np.average(
                    np.transpose(self.potarray2, (1, 0, 2)), axis=2), axis=1)
            if axis_name == 'Z':  # <= Fixme!!!
                pot = np.average(np.average(self.potarray2, axis=2), axis=1)
        else:
            raise RuntimeError("invalid pottype option")
        return pot

    def min_along_axis(self, axis_name, pottype='former'):
        '''.. py:method:: min_along_axis(axis_name, pottype)

        Calculate minimum value of potential along 'axis'

        :param axis_name: 'X', 'Y', or 'Z'
        :type axis_name: str
        :param str pottype: 'pottype' (very optional)
        :return: min potential
        :rtype: np.array
        '''
        axis_name = axis_name.capitalize()
        if pottype == 'former':
            if axis_name == 'X':
                pot = np.min(np.min(
                    np.transpose(self.potarray, (2, 0, 1)), axis=2), axis=1)
            if axis_name == 'Y':
                pot = np.min(np.min(
                    np.transpose(self.potarray, (1, 0, 2)), axis=2), axis=1)
            if axis_name == 'Z':
                pot = np.min(np.min(self.potarray, axis=2), axis=1)
        elif pottype == 'latter':
            if axis_name == 'X':  # <= Fixme!!!
                pot = np.min(np.min(
                    np.transpose(self.potarray2, (2, 0, 1)), axis=2), axis=1)
            if axis_name == 'Y':  # <= Fixme!!!
                pot = np.min(np.min(
                    np.transpose(self.potarray2, (1, 0, 2)), axis=2), axis=1)
            if axis_name == 'Z':  # <= Fixme!!!
                pot = np.min(np.min(self.potarray2, axis=2), axis=1)
        else:
            raise RuntimeError("invalid pottype option")
        return pot

    def max_along_axis(self, axis_name, pottype='former'):
        '''.. py:method:: man_along_axis(axis_name, pottype)

        :param axis_name: 'X', 'Y', or 'Z'
        :type axis_name: str
        :param str pottype: 'pottype' (very optional)
        :return: maximum potential
        :rtype: np.ndarray
        '''
        axis_name = axis_name.capitalize()
        if pottype == 'former':
            if axis_name == 'X':
                pot = np.max(np.max(
                    np.transpose(self.potarray, (2, 0, 1)), axis=2), axis=1)
            if axis_name == 'Y':
                pot = np.max(np.max(
                    np.transpose(self.potarray, (1, 0, 2)), axis=2), axis=1)
            if axis_name == 'Z':
                pot = np.max(np.max(self.potarray, axis=2), axis=1)
        elif pottype == 'latter':
            if axis_name == 'X':  # <= Fixme!!!
                pot = np.max(np.max(
                    np.transpose(self.potarray2, (2, 0, 1)), axis=2), axis=1)
            if axis_name == 'Y':  # <= Fixme!!!
                pot = np.max(np.max(
                    np.transpose(self.potarray2, (1, 0, 2)), axis=2), axis=1)
            if axis_name == 'Z':  # <= Fixme!!!
                pot = np.max(np.max(self.potarray2, axis=2), axis=1)
        else:
            raise RuntimeError("invalid pottype option")
        return pot

    def median_along_axis(self, axis_name, pottype='former'):
        '''.. py:method:: median_along_axis(axis_name, pottype)

        Calculate median value of potential along 'axis'

        :param axis_name: 'X', 'Y', or 'Z'
        :type axis_name: str
        :param str pottype: 'pottype' (very optional)
        :return: median potential
        :rtype: np.ndarray
        '''
        axis_name = axis_name.capitalize()
        if pottype == 'former':
            if axis_name == 'X':
                pot = np.median(np.median(
                    np.transpose(self.potarray, (2, 0, 1)), axis=2), axis=1)
            if axis_name == 'Y':
                pot = np.median(np.median(
                    np.transpose(self.potarray, (1, 0, 2)), axis=2), axis=1)
            if axis_name == 'Z':
                pot = np.median(np.median(self.potarray, axis=2), axis=1)
        elif pottype == 'latter':
            if axis_name == 'X':  # <= Fixme!!!
                pot = np.median(np.median(
                    np.transpose(self.potarray2, (2, 0, 1)), axis=2), axis=1)
            if axis_name == 'Y':  # <= Fixme!!!
                pot = np.median(np.median(
                    np.transpose(self.potarray2, (1, 0, 2)), axis=2), axis=1)
            if axis_name == 'Z':  # <= Fixme!!!
                pot = np.median(np.median(self.potarray2, axis=2), axis=1)
        else:
            raise RuntimeError("invalid pottype option")
        return pot

    def get_axes_lengthes(self):
        '''.. py:method:: get_axes_lengthes()

        Return cell axis lengthes

        :return: cell axis length of x, y, and z
        :rtype: tuple
        '''
        cell_x = np.linalg.norm(self.cell_vecs[0] * self.scaling_factor)
        cell_y = np.linalg.norm(self.cell_vecs[1] * self.scaling_factor)
        cell_z = np.linalg.norm(self.cell_vecs[2] * self.scaling_factor)
        return (cell_x, cell_y, cell_z)

    def plot_potential_along_axis(self, axis_name, pottype='former'):
        '''.. py:method:: plot_potential_along_axis(axis_name, pottype)

        Plot potential curve along the axis

        :param axis_name: the name of the axis (X, Y, or Z)
        :param str pottype: 'pottype' (very optional)
        :type axis_name: str
        '''
        axis_name = axis_name.capitalize()
        axes_length = self.get_axes_lengthes()
        if axis_name == 'X':
            horizontal_axis = np.linspace(0, axes_length[0], self.mesh_x)
            plt.clf()
            plt.xlim(xmax=axes_length[0])
        if axis_name == 'Y':
            horizontal_axis = np.linspace(0, axes_length[1], self.mesh_y)
            plt.clf()
            plt.xlim(xmax=axes_length[1])
        if axis_name == 'Z':
            horizontal_axis = np.linspace(0, axes_length[2], self.mesh_z)
            plt.clf()
            plt.xlim(xmax=axes_length[2])
        y_average = self.average_along_axis(axis_name, pottype)
        y_max = self.max_along_axis(axis_name, pottype)
        y_min = self.min_along_axis(axis_name, pottype)
        y_median = self.median_along_axis(axis_name, pottype)
        plt.plot(horizontal_axis, y_average, label='average')
        plt.plot(horizontal_axis, y_max, label='max')
        plt.plot(horizontal_axis, y_min, label='min')
        plt.plot(horizontal_axis, y_median, label='median')
        xlabel = "Position along " + axis_name + "-axis (A)"
        title = "Local potential (" + axis_name + ")"
        plt.legend(bbox_to_anchor=(1.05, 1), loc='upper left', borderaxespad=0)
        plt.title(title)
        plt.xlabel(xlabel)
        plt.ylabel("Energy  ( eV )")
        plt.show()

# LVHAR-tag:  This tag is available in VASP.5.2.12 and newer version.
# It determines whether the total local potential (file LOCPOT ) contains
# the entire local potential (ionic plus Hartree plus exchange correlation)
# or the electrostatic contributions only (ionic plus Hartree). Note that
# in VASP.5.2.12, the default is to write the entire local potential,
# including the exchange correlation potential.
#
# Memo: I (RA) don't know why the potential data are  stored twice
# (exactly same data), when LVHAR = .TRUE. and LVTOT is not set.<|MERGE_RESOLUTION|>--- conflicted
+++ resolved
@@ -21,12 +21,9 @@
 
 
 class LOCPOT(poscar.POSCAR):
-<<<<<<< HEAD
-=======
     '''.. py:class:: LOCPOT(locpotfile)
->>>>>>> 91236f2c
-
-    '''Class for LOCPOT
+
+    Class for LOCPOT
 
     LOCPOT format is essentially same as that of CHGCAR
 
@@ -43,7 +40,9 @@
             self.load_from_file(arg)
 
     def load_from_file(self, locpotfile):
-        '''Parse LOCPOT file to construct LOCPOT object
+        '''.. py:method:: load_from_file(locpotfile)
+
+        Parse LOCPOT file to construct LOCPOT object
 
         :param locpotfile: file name of 'LOCPOT'
         :type locpotfile: str
@@ -76,97 +75,6 @@
             if len(self.potlist) == self.mesh_x * self.mesh_y * self.mesh_z:
                 self.potarray = np.array(self.potlist).reshape(
                     self.mesh_z, self.mesh_y, self.mesh_x)
-<<<<<<< HEAD
-            elif len(self.__potlist) == 2 * (self.mesh_x *
-                                             self.mesh_y *
-                                             self.mesh_z) + 3 + sum(self.ionnums):
-                self.__potarray = np.array(
-                    self.__potlist[:
-                                   self.mesh_x *
-                                   self.mesh_y *
-                                   self.mesh_z]).reshape(self.mesh_z,
-                                                         self.mesh_y,
-                                                         self.mesh_x)
-                self.__potarray2 = np.array(
-                    self.__potlist[self.mesh_x *
-                                   self.mesh_y *
-                                   self.mesh_z:
-                                   self.mesh_x *
-                                   self.mesh_y *
-                                   self.mesh_z + sum(self.ionnums)])
-                self.__potarray3 = np.array(
-                    self.__potlist[- self.mesh_x *
-                                   self.mesh_y *
-                                   self.mesh_z:]).reshape(self.mesh_z,
-                                                          self.mesh_y,
-                                                          self.mesh_x)
-
-    @property
-    def mesh_x(self):
-        '''Number of mesh along the first axis of the cell'''
-        return self.__mesh_x
-
-    @property
-    def mesh_y(self):
-        '''Number of mesh along the second axis of the cell'''
-        return self.__mesh_y
-
-    @property
-    def mesh_z(self):
-        '''Number of mesh along the second axis of the cell'''
-        return self.__mesh_z
-
-    @property
-    def potlist(self):
-        '''Potential data (Array style)
-
-        From Vasp Manual, the potential is written using the following
-        commands in Fortran (as same as for charge density in CHGCAR)
-
-        .. code-block :: fortran
-
-           WRITE(IU, FORM) (((C(NX, NY, NZ), NX=1, NGXC), NY=1, NGYZ), NZ=1, NGZC)
-
-        '''
-        return self.__potlist
-
-    @property
-    def potarray(self):
-        '''Potential data (Array style)
-
-        This data should be used until its meaning is clear.  I (RA)
-        have not understand the meaning of the potarray 2 and 3...
-
-        '''
-        return self.__potarray
-
-    @property  # <= Fixme!!!
-    def potarray3(self):
-        '''(maybe) Potential data (Array style)
-
-        This data should NOT be used until its meaning is clear.  I
-        (RA) have not understand the meaning of the potarray 2 and
-        3...
-
-        .. warning:: Do not use this attribute if you do not know
-                     what you treated
-
-        '''
-        return self.__potarray2
-
-    @property  # <= Fixme!!!
-    def potarray2(self):
-        '''(maybe) Potential data (Array style)
-
-        Usually this data should NOT be used.  I (RA) have not
-        understand the meaning of the potarray 2 and 3...
-
-        .. warning:: Do not use this attribute if you do not know
-                     what you treated
-
-        '''
-        return self.__potarray3
-=======
             elif len(self.potlist) == 2 * (self.mesh_x *
                                            self.mesh_y *
                                            self.mesh_z) + 3 + sum(self.ionnums):
@@ -190,7 +98,6 @@
                                  self.mesh_z:]).reshape(self.mesh_z,
                                                         self.mesh_y,
                                                         self.mesh_x)
->>>>>>> 91236f2c
 
     def get_mesh(self):
         '''.. py:method:: get_mesh()
