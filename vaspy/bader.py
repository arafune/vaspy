# -*- coding: utf-8 -*-
'''
Module for bader class

Bader charge anaslysis performed by bader.
(http://theory.cm.utexas.edu/henkelman/code/bader/)

This program is not a part of vasp but it deeply connects with the vasp.
'''

from __future__ import division  # Version safety
from __future__ import print_function
import os.path
import bz2
import numpy as np


class BaderACF(object):
    '''class for storing bader charge analysis (ACF.dat)

      ACF.dat contains the coordinates of each atom, the charge
      associated with it according to Bader partitioning, percentage of
      the whole according to Bader partitioning and the minimum distance
      to the surface. This distance should be compared to maximum
      cut-off radius for the core region if pseudo potentials have been
      used.


    Properties
    ----------

    natom: int
       Number of atoms
    positions: list
       Atom positions in AA
    charges: list
       charges
    vols: list
       volumes
    vaccharge: float
       vacuum charge
    vacvol: float
       vacuum volume
    nelectron: float
       number of electron
    '''
    def __init__(self, filename=None):
        self.natom = 0
        self.positions = []
        self.charges = []
        self.mindists = []
        self.vols = []
        self.vaccharge = 0
        self.vacvol = 0
        self.nelectron = 0
        if filename:
            if os.path.splitext(filename)[1] == '.bz2':
                try:
<<<<<<< HEAD
                    thefile = bz2.open(filename, mode='rt')
                except AttributeError:
                    thefile = bz2.BZ2File(filename, mode='r')
            else:
                thefile = open(filename)
            self.parse(thefile)

    def parse(self, thefile):
        '''Parse AFC.dat

        Parameter
        ---------
        thefile: StringIO
            'ACF.dat' file
=======
                    baderfile = bz2.open(filename, mode='rt')
                except AttributeError:
                    baderfile = bz2.BZ2File(filename, mode='r')
            else:
                baderfile = open(filename)
            self.parse(baderfile)

    def parse(self, thefile):
        '''Parse AFC.dat

        Parameters
        ----------
        thefile: StringIO
           'ACF.dat' file
>>>>>>> 3bd43990
        '''
        # the first line is like:
        #     X     Y     Z     CHARGE      MIN DIST   ATOMIC VOL
        _ = next(thefile)
<<<<<<< HEAD
=======
        # the 2nd line is just "----------"
>>>>>>> 3bd43990
        separator = next(thefile)
        for line in thefile:
            if separator in line:
                break
            else:
                tmp = line.split()
                self.positions.append([float(pos) for pos in tmp[1:4]])
                self.charges.append(float(tmp[4]))
                self.mindists.append(float(tmp[5]))
                self.vols.append(float(tmp[6]))
        self.vaccharge = float(next(thefile).split()[-1])
        self.vacvol = float(next(thefile).split()[-1])
        self.nelectron = float(next(thefile).split()[-1])
        self.natom = len(self.positions)
        thefile.close()<|MERGE_RESOLUTION|>--- conflicted
+++ resolved
@@ -18,12 +18,12 @@
 class BaderACF(object):
     '''class for storing bader charge analysis (ACF.dat)
 
-      ACF.dat contains the coordinates of each atom, the charge
-      associated with it according to Bader partitioning, percentage of
-      the whole according to Bader partitioning and the minimum distance
-      to the surface. This distance should be compared to maximum
-      cut-off radius for the core region if pseudo potentials have been
-      used.
+          ACF.dat contains the coordinates of each atom, the charge
+          associated with it according to Bader partitioning, percentage of
+          the whole according to Bader partitioning and the minimum distance
+          to the surface. This distance should be compared to maximum
+          cut-off radius for the core region if pseudo potentials have been
+          used.
 
 
     Properties
@@ -56,7 +56,6 @@
         if filename:
             if os.path.splitext(filename)[1] == '.bz2':
                 try:
-<<<<<<< HEAD
                     thefile = bz2.open(filename, mode='rt')
                 except AttributeError:
                     thefile = bz2.BZ2File(filename, mode='r')
@@ -71,30 +70,11 @@
         ---------
         thefile: StringIO
             'ACF.dat' file
-=======
-                    baderfile = bz2.open(filename, mode='rt')
-                except AttributeError:
-                    baderfile = bz2.BZ2File(filename, mode='r')
-            else:
-                baderfile = open(filename)
-            self.parse(baderfile)
-
-    def parse(self, thefile):
-        '''Parse AFC.dat
-
-        Parameters
-        ----------
-        thefile: StringIO
-           'ACF.dat' file
->>>>>>> 3bd43990
         '''
         # the first line is like:
         #     X     Y     Z     CHARGE      MIN DIST   ATOMIC VOL
         _ = next(thefile)
-<<<<<<< HEAD
-=======
         # the 2nd line is just "----------"
->>>>>>> 3bd43990
         separator = next(thefile)
         for line in thefile:
             if separator in line:
