--- conflicted
+++ resolved
@@ -46,13 +46,7 @@
 __version__: str = "0.6.0"
 
 
-<<<<<<< HEAD
-def load(
-    filename: str, mode: str = "", additional: Union[bool, str, None] = None
-) -> Any:
-=======
 def load(filename: str, mode: Optional[str] = None, additional: str = "") -> Any:
->>>>>>> 76e46aa1
     """Load files.
 
     Guess the file type by the filename.
