# -*- coding: utf-8 -*-
"""
   VASPy
   ======

    modules made for VASP pre\postprocess
"""
# import os

__all__ = ['chgcar',
           'doscar',
           'outcar',
           'poscar',
           'procar',
           'locpot',
<<<<<<< HEAD
           'tools',
=======
>>>>>>> 563ba94e
           ]

from vaspy import *<|MERGE_RESOLUTION|>--- conflicted
+++ resolved
@@ -13,10 +13,7 @@
            'poscar',
            'procar',
            'locpot',
-<<<<<<< HEAD
            'tools',
-=======
->>>>>>> 563ba94e
            ]
 
 from vaspy import *