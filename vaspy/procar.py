--- conflicted
+++ resolved
@@ -24,6 +24,7 @@
 
 
 class PROCAR(object):  # Version safety
+
     '''
     Class for PROCAR file
 
@@ -48,10 +49,6 @@
     '''
     def __init__(self, arg=None, phase_read=False):
         self.__orbital = list()
-<<<<<<< HEAD
-=======
-        self.__orb_names = list()
->>>>>>> ae766b90
         self.__phase = list()
         self.__spininfo = 0   # nospin: 1, spinresolved: 2, soi: 4
         self.__numk = 0
@@ -110,18 +107,11 @@
         :param Boolian phase_read: Switch for loading phase characters
         '''
         f = open(file)
-<<<<<<< HEAD
         first_line = f.readline()
         if 'PROCAR lm decomposed + phase' not in first_line:
             close(f)
             raise RuntimeError("This PROCAR is not a proper format\n \
                                 See INCAR in the calculation.\n")
-=======
-        first_line=f.readline()
-        if 'PROCAR lm decomposed + phase' not in first_line:
-            close(f)
-            raise RuntimeError("This PROCAR is not a proper format\nSee INCAR in the calculation.\n")
->>>>>>> ae766b90
         section = list()
         with f:
             for line in f:
@@ -140,7 +130,6 @@
                 elif "ion" in line:
                     if "tot" in line:
                         section = ['orbital']
-<<<<<<< HEAD
                         self.__orb_names = tuple(line.split()[1:])
                     else:
                         section = ['phase']
@@ -166,31 +155,6 @@
             self.__spininfo = ('_up', '_down')   # collinear
         elif self.spininfo == 4:
             self.__spininfo = ('_mT', '_mX', '_mY', '_mZ')  # non-collinear
-=======
-                        self.__orb_names=line.split()[1:-1]
-                    else: 
-                        section = ['phase']
-                else:
-                    if section == ['orbital']:
-                        if 'tot ' in line[0:4]: continue
-                        tmp = [float(i) for i in line.split()]
-                        tmp[0] = int(tmp[0])
-                        self.__orbital.append(tmp)
-                    elif section == ['phase']:
-                        if not phase_read: continue
-                        tmp = [float(i) for i in line.split()[1:]]
-                        self.__phase.append(tmp)
-
-        self.__spininfo = len(self.orbital) // (self.numk * self.nBands * self.nAtoms)
-        if len(self.orbital) % (self.numk * self.nBands * self.nAtoms) != 0:
-            raise RuntimeError("PROCAR file may be broken")
-        if self.spininfo == 1:
-            self.__spininfo = ('',)    #standard
-        elif self.spininfo == 2:
-            self.__spininfo = ('_up', '_down')   #collinear 
-        elif self.spininfo == 4:
-            self.__spininfo = ('_mT', '_mX', '_mY', '_mZ')  #non-collinear
->>>>>>> ae766b90
 
     def __str__(self):
         '''x.__str__() <=> str(x)
