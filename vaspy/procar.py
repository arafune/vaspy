--- conflicted
+++ resolved
@@ -11,12 +11,7 @@
 import csv
 import re
 from logging import INFO, Formatter, StreamHandler, getLogger
-<<<<<<< HEAD
-from pathlib import Path
-from typing import IO, Sequence
-=======
 from typing import IO, TYPE_CHECKING
->>>>>>> 5980dbcf
 
 import numpy as np
 
