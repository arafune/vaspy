# -*- coding: utf-8 -*-
# translate from procar.rb of scRipt4VASP 2014/2/26 master branch
"""
This module provides PROCAR, ProjectionBand classes.

* PROCAR class is used to stored the PROCAR information in the memory.
* Band_with_Projection class is used in vaspy-procar.py script.
    *  This class is essentially used on ipython, but not so easy for use.
* EnergyBand class is used for drawing the energy band.
* Projection class is used for storing the orbital projection data
"""

import csv
import re
from logging import DEBUG, INFO, Formatter, StreamHandler, getLogger
from typing import IO, Optional, Sequence, Union
from pathlib import Path

import numpy as np
from numpy.typing import NDArray

from vaspy.eigenval import EnergyBand
from vaspy.tools import open_by_suffix

# logger
LOGLEVEL = INFO
logger = getLogger(__name__)
fmt = "%(asctime)s %(levelname)s %(name)s :%(message)s"
formatter = Formatter(fmt)
handler = StreamHandler()
handler.setLevel(LOGLEVEL)
logger.setLevel(LOGLEVEL)
handler.setFormatter(formatter)
logger.addHandler(handler)
logger.propagate = False


class ProjectionBand(EnergyBand):
    """Class for band structure including orbital projection.

    This is the child class of eigenval.EnergyBand which represents
    the band structure, to represent the orbital.

    Attributes
    -----------
    natom: int
        number of atoms
<<<<<<< HEAD
    proj: NDArray[np.float_]
        Orbital projection. proj[spin_i, k_i, band_i, site_i, orbital_i]
    phase: NDArray[np.float_]
=======
    proj: NDArray
        Orbital projection. proj[spin_i, k_i, band_i, site_i, orbital_i]
    phase: NDArray
>>>>>>> 4005bc50
        Phase data.  phase[spin_i, k_i, band_i, site_i, orbital_i]

    """

    def __init__(
        self,
        kvecs: Sequence[float] = (),
        energies: Sequence[float] = (),
<<<<<<< HEAD
        proj: Optional[NDArray[np.float_]] = None,
        phase: Optional[NDArray[np.float_]] = None,
=======
        proj: Optional[NDArray[np.float64]] = None,
        phase: Optional[NDArray[np.float64]] = None,
>>>>>>> 4005bc50
        nspin: int = 1,
    ) -> None:
        """Initialize."""
        super(ProjectionBand, self).__init__()
        self.natom: ints = 0
        self.proj = proj
        self.phase = phase

    def append_sumsite(
        self, sites: tuple[int, int], site_name: str
<<<<<<< HEAD
    ) -> NDArray[np.float_]:
=======
    ) -> NDArray[np.float64]:
>>>>>>> 4005bc50
        """Append site-sum results.

        After this method, shape changes as following
        self[nspin, numk, nbands, natom + 1, norbital]

        Parameters
        ------------
        sites: tuple
            site index for summention
        site_name: str
            label name for summed site, such as 'silicene', and 'SurfaceAu'

        """
        # As the original label['site'] is just a number beginnig from zero
        logger.debug("self.label: {}".format(self.label))
        logger.debug("self.natom: {}".format(self.natom))
        logger.debug("sites: {}".format(sites))

        if len(sites) == 1 and sites[0] in self.label["site"][: self.natom]:
            self.label["site"][sites[0]] = site_name
            logger.debug("self.label: {}".format(self.label))
        if site_name in self.label["site"]:
            return None
        self.label["site"].append(site_name)
        logger.debug("self.label: {}".format(self.label))
        #    spin, k, band, atom
<<<<<<< HEAD
        sumsite: NDArray[np.float_] = self.proj[:, :, :, sites, :].sum(
=======
        sumsite: NDArray[np.float64] = self.proj[:, :, :, sites, :].sum(
>>>>>>> 4005bc50
            axis=-2, keepdims=True
        )
        self.proj = np.concatenate((self.proj, sumsite), axis=-2)
        return sumsite

    def append_sumorbital(
        self, orbitals: Union[tuple[int, ...], int], orbital_name: str
<<<<<<< HEAD
    ) -> Optional[NDArray[np.float_]]:
=======
    ) -> Optional[NDArray[np.float64]]:
>>>>>>> 4005bc50
        """Append orbital-sum results.

        After this method, shape changes as following
        self[nspin, numk, nbands, natom, norbital + 1]

        Parameters
        -----------
        orbitals: tuple
            orbital index for summention
        oribtal_name : str
            label name for summed orbital, such as 'p' and 'sp'

        """
        if orbital_name in self.label["orbital"]:
            return None
        self.label["orbital"].append(orbital_name)
        #    spin, k, band, atom
<<<<<<< HEAD
        sumorbital: NDArray[np.float_] = self.proj[:, :, :, :, orbitals].sum(
=======
        sumorbital: NDArray[np.float64] = self.proj[:, :, :, :, orbitals].sum(
>>>>>>> 4005bc50
            axis=-1, keepdims=True
        )
        self.proj: NDArray[np.float64] = np.concatenate(
            (self.proj, sumorbital), axis=-1
        )
        return sumorbital

    def orbital_index(self, arg: str) -> tuple[int, ...]:
        """Return the indexes corresponding orbital names.

        This method returns the tuple of orbital number in
        self.label['orbital'].
        (i.e. self.label['orbital'].index(orbitalname).  If the
        orbital name has not been in self.orbital_names (i.e. if the
        orbital name is not used in PROCAR file) but the orbital name
        is appropriate as the composed orbital ((ex.) sp, pxpy),
        returns the indexes of the orbitals to be composed as the
        tuple.


        Parameters
        ----------
        arg: str
            name of (composed) orbital


        Returns
        --------
        tuple
            number corresponding to (composed) orbital name.

        """
        orbital_names = self.label["orbital"]
        orbital_name = _check_orbital_name(arg)
        if orbital_name in orbital_names:
            return (orbital_names.index(orbital_name),)
        elif orbital_name == "p":
            return (
                orbital_names.index("px"),
                orbital_names.index("py"),
                orbital_names.index("pz"),
            )
        elif orbital_name == "d":
            return (
                orbital_names.index("dxy"),
                orbital_names.index("dyz"),
                orbital_names.index("dx2"),
                orbital_names.index("dxz"),
                orbital_names.index("dz2"),
            )
        elif orbital_name == "sp":
            return (
                orbital_names.index("s"),
                orbital_names.index("px"),
                orbital_names.index("py"),
                orbital_names.index("pz"),
            )
        elif orbital_name == "pxpy":
            return (orbital_names.index("px"), orbital_names.index("py"))
        elif orbital_name == "pypz":
            return (orbital_names.index("py"), orbital_names.index("pz"))
        elif orbital_name == "pxpz":
            return (orbital_names.index("px"), orbital_names.index("pz"))
        else:
            err = str(orbital_name) + " is not a proper (composed) orbital name."
        raise RuntimeError(err)

    def make_label(
        self,
        site_indexes: Optional[tuple[int, ...]] = None,
        orbital_indexes_sets: Optional[tuple[tuple[int, ...]]] = None,
    ) -> list[str]:
        """Return array the used for **label** for CSV-like data.

        Parameters
        ----------
        site_indexes: tuple
            key tuple used for label
        orbital_indexes_sets: tuple
            index tuple for output

        """
        label_list = super(ProjectionBand, self).make_label("k", "energy")
        if not (site_indexes and orbital_indexes_sets):
            return label_list
        for site_i, orbitals in zip(site_indexes, orbital_indexes_sets):
            for orbital_i in orbitals:
                for spin_i in self.label["spin"]:
                    try:
                        label = (
                            str(self.label["site"][site_i])
                            + spin_i
                            + "_"
                            + self.label["orbital"][orbital_i]
                        )
                    except TypeError:
                        label = (
                            str(self.label["site"][site_i])
                            + spin_i
                            + "_"
                            + self.label["orbital"][orbital_i[0]]
                        )
                    label_list.append(label)
        return label_list

    def to_3dlist(
        self,
        site_indexes: Sequence[int] = (),
        orbital_indexes_sets: Sequence[Sequence[int]] = (),
    ) -> list[float]:
        """Return 3D list data that are easily converted to txt data for csv.

        Parameters
        ------------
        site_indexes: list or tuple that contains int
            site name for output  (the elements must be in self.label['site'])
            e.g., (3, 5)
        orbitals: list or tuple that contains list or tuple of int
            tuple (list)  of tuple (list) for output
            e.g., ((1 ,5 , 11), (0, 3))

        Returns
        --------
        list:
            3D list, the first dimension corresponds to the data for band_i
            and each band_i contains kdistances, energy (or energies), and
            orbital data.

        """
        assert len(site_indexes) == len(
            orbital_indexes_sets
        ), "must len(sites)==len(orbitals)"
        if not (site_indexes and orbital_indexes_sets):
            return super(ProjectionBand, self).to_3dlist()
        # make np.array named projband from proj by using
        # site_indexes, orbital_indexes_sets values:
        # projband[spin_i, k_i, band_i, site_orbital]
        # Note that projband.ndim is 4
        array_list = []
        for site_i, orbitals in zip(site_indexes, orbital_indexes_sets):
            for orbital_i in orbitals:
                array_list.append(
                    self.proj[:, :, :, site_i, orbital_i][:, :, :, np.newaxis]
                )
        # このtranspose で、
        # A_mT_orb1, A_mX_orb1, A_mY_orb1, A_mZ_orb1, サイトB_mT_orb2...
        # というフォーマットになる。
        output_proj = (
            np.concatenate(tuple(array_list), axis=-1)
            .transpose(2, 1, 3, 0)
            .reshape(self.nbands, self.numk, -1)
        )
        kvalues = np.array((self.kdistances.tolist()) * self.nbands)[
            :, np.newaxis
        ].reshape(self.nbands, self.numk, 1)
        projband = np.concatenate((kvalues, self.energies.T, output_proj), axis=-1)
        return projband.tolist()

    def to_csv(
        self,
        csv_file: str,
        site_indexes=(),
        orbital_indexes_sets=(),
        blankline: bool = True,
    ) -> None:
        """Write data to csv file.

        Parameters
        ----------
        csv_file: str
            filename for output
        label_str: str
            string for label (put it on the first line)
        blankline: boolean
            It True (default), the blank line is inserted between band data

        """
        label_str = (
            "\t".join(self.make_label(site_indexes, orbital_indexes_sets)) + "\n"
        )
        with open(csv_file, "w") as fhandle:
            fhandle.writelines(label_str)
            writer = csv.writer(fhandle, delimiter="\t")
            for band_i in self.to_3dlist(site_indexes, orbital_indexes_sets):
                writer.writerows(band_i)
                if blankline:
                    fhandle.writelines("\n")

    def text_sheet(
        self,
        site_indexes: Sequence[int] = (),
        orbital_indexes_sets: Sequence[Sequence[int]] = (),
    ):
        """Return csv-like text data.

        Parameters
        -----------
        site_indexes: list or tuple that contains int
            site name for output  (the elements must be in self.label['site'])
            e.g., (3, 5)
        orbital_indexes_sets: list or tuple that contains list or tuple of int
            tuple (list)  of tuple (list) for output
            e.g., ((1 ,5 , 11), (0, 3))

        Returns
        --------
        str

        """
        assert len(site_indexes) == len(
            orbital_indexes_sets
        ), "must len(site_indexes)==len(orbitals_indexes_sets)"
        output = "\t".join(self.make_label(site_indexes, orbital_indexes_sets))
        output += "\n"
        list3d = self.to_3dlist(site_indexes, orbital_indexes_sets)
        for band_i in list3d:
            for line in band_i:
                output += "{0: .8e}".format(line[0])
                for element in line[1:]:
                    output += "\t{0:.8e}".format(element)
                output += "\n"
            output += "\n"
        return output


class PROCAR(ProjectionBand):  # Version safety
    """Class for storing the data saved in PROCAR file.

    PROCAR consists of the following lines.  Appear once per file.

    1. The first line is used just as a comment.

        :Example:   PROCAR lm decomposed + phase

    2. Number of k-points, bands and ions.
        (Appear once when spin-integrated, twice when spin-resolved.)

        :Example:
            # of k-points:   50         # of bands: 576         # of ions:  98

    3.  k-point character

        :Example:
            k-point    1 :    0.00000 0.00000 0.00000 weight = 0.02000000

        .. Note::  That the first character must be "blank".

    4. Band character

        :Example:

        band   1 # energy  -11.87868466 # occ.  2.00000000

    5. orbital contribution.

        :Example:
        1 0.000 0.000 0.000 0.000 0.000 0.000 0.000 0.000 0.000 0.000

    Attributes
    ----------
    orbital: list
        Store orbital character

    phase: list
        list (Not used at present)

    Parameters
    ----------
    filename: str
        Filename of *PROCAR* file
    phase_read: boolean
        True if read phase data (default is false)

    """

    def __init__(
        self, filename: Union[str, Path] = "", phase_read: bool = False
    ) -> None:
        """Initialize."""
        super(PROCAR, self).__init__()
        if filename:
            self.load_file(open_by_suffix(str(filename)), phase_read)

    def load_file(self, thefile: IO[str], phase_read: bool = False) -> None:
        """Parse PROCAR.

        Parameters
        ----------
        thefile: StringIO
            'PROCAR' file
        phase_read: boolean
            Switch for loading phase characters

        """
        first_line = next(thefile)
        assert (
            "PROCAR lm decomposed + phase" in first_line
        ), "This PROCAR is not a proper format\n \
            Check your INCAR the calculations.\n"

        self.kvecs = []
        energies: list[float] = []
        orbitals = ""
        phase_r = ""
        phase_i = ""
        self.label["orbital"] = []
        for line in thefile:
            if line.isspace():
                continue
            elif "k-points: " in line:
                self.numk, self.nbands, self.natom = [
                    int(i) for i in re.split(r"\s|:", line) if i.isdigit()
                ]
            elif "k-point " in line:
                try:
                    self.kvecs.append([float(i) for i in line.split()[3:6]])
                except ValueError:
                    self.kvecs.append(
                        [
                            np.float_(line[18:29]),
                            np.float_(line[29:40]),
                            np.float_(line[40:51]),
                        ]
                    )
            elif "band " in line:
                energies.append(float(line.split()[4]))
            elif "ion" in line:
                if "tot" in line and not self.label["orbital"]:
                    self.label["orbital"] = line.split()[1:]
                line = next(thefile)
                while "ion " not in line:
                    if "tot " not in line:
                        orbitals += line[3:]
                    line = next(thefile)
                if phase_read:
                    line = next(thefile)
                    for _ in range(self.natom):
                        try:
                            phase_r += line[3:]
                            line = next(thefile)
                            phase_i += line[3:]
                            line = next(thefile)
                        except StopIteration:
                            continue
        #
        self.kvecs = np.array(self.kvecs[: self.numk])
        self.proj = np.fromstring(orbitals, dtype=float, sep=" ")
        del orbitals
        norbital = len(self.label["orbital"])
        self.label["site"] = list(range(self.natom))
        self.nspin = self.proj.size // (self.numk * self.nbands * self.natom * norbital)
        if phase_read:
            self.phase = np.fromstring(phase_r, dtype=float, sep=" ") + (
                0 + 1.0j
            ) * np.fromstring(phase_i, dtype=float, sep=" ")
            del phase_r, phase_i
        #
        if self.nspin == 1:  # standard
            self.label["spin"] = [""]
            self.label["energy"] = ["Energy"]
            self.energies = np.array(energies).reshape(1, self.numk, self.nbands)
            self.proj = self.proj.reshape(
                (self.nspin, self.numk, self.nbands, self.natom, norbital)
            )
            if phase_read:
                self.phase = self.phase.reshape(
                    (self.nspin, self.numk, self.nbands, self.natom, norbital - 1)
                )
        elif self.nspin == 2:  # collinear
            self.label["spin"] = ["_up", "_down"]
            self.label["energy"] = ["Energy_up", "Energy_down"]
            self.energies = np.array(energies).reshape(2, self.numk, self.nbands)
            self.proj = self.proj.reshape(
                (self.nspin, self.numk, self.nbands, self.natom, norbital)
            )
            if phase_read:
                self.phase = self.phase.reshape(
                    (self.nspin, self.numk, self.nbands, self.natom, norbital - 1)
                )
        elif self.nspin == 4:  # non-collinear
            self.label["spin"] = ["_mT", "_mX", "_mY", "_mZ"]
            self.label["energy"] = ["Energy"]
            self.energies = np.array(energies).reshape(1, self.numk, self.nbands)
            self.proj = self.proj.reshape(
                self.numk, self.nbands, self.nspin, self.natom, norbital
            ).transpose(
                (2, 0, 1, 3, 4)
            )  # The order is spin, k, band, atom, orbital
            if phase_read:
                self.phase = self.phase.reshape(
                    (1, self.numk, self.nbands, self.natom, norbital - 1)
                )
        else:
            raise ValueError
        del energies
        thefile.close()

    def set_spin_character(self, phase_read: bool = False):
        """Set label of Energy and Spin character.

        Parameters
        ----------
        phase_read: boolean
            If True, treat the shape of self.phase

        """
        pass

    def __repr__(self) -> str:
        """__str__() <=> str(x).

        Show the PROCAR character, not contents.
        """
        template1 = """The properties of this procar:
    # of k-points: {0.numk}
    # of bands: {0.nbands}
    # of atoms: {0.natom}
    # of spin: {0.nspin}
    # of kvecs: {1}
    # of energies: {2}
    ((# of k-points) * (# of bands) = {0.numk}*{0.nbands}={3})
    # of orbital component: {4}
    ((# of k-points) * (# of bands) * (# of ions) =
        {0.numk}*{0.nbands}*{0.natom}={5})
    # of phase component: {6}"""
        string = ""
        for orb in self.label["orbital"]:
            string += "{0}  ".format(orb)
        template2 = """
    # Orbitals are: {0}
        """.format(
            str
        )
        return (
            template1.format(
                self,
                len(self.kvecs),
                len(self.energies),
                self.numk * self.nbands,
                len(self.proj),
                self.numk * self.nbands * self.natom,
                len(self.phase),
            )
            + template2
        )


def _check_orbital_name(arg: str) -> str:
    """Return arg without change if arg is a member of the 'orbital name'.

    If arg is an alias of the (more appropriate) orbital
    name, return it as is.  If arg is neither the appropriate
    orbital name nor the alias, raise ValueError.

    Parameters
    ----------
    arg: str
        the string to be checked as the orbital name

    Returns
    --------
    str

    """
    translate_dict = {
        "pypx": "pxpy",
        "pzpx": "pxpz",
        "pzpy": "pypz",
        "pxpypz": "p",
        "pxpzpy": "p",
        "pypxpz": "p",
        "pypzpx": "p",
        "pzpxpy": "p",
        "pzpypx": "p",
        "spd": "tot",
    }
    proper_orbital_name_list = [
        "s",
        "py",
        "pz",
        "px",
        "dxy",
        "dyz",
        "dz2",
        "dxz",
        "dx2",
        "tot",
    ] + ["sp", "p", "pxpy", "pxpz", "pypz", "spd", "d"]
    if arg in translate_dict.keys():
        arg = translate_dict[arg]
    if arg in proper_orbital_name_list:
        return arg
    errmsg = arg + ": (composed) orbital name was not defined."
    raise ValueError(errmsg)


def tyny_check(procar: IO[str]) -> tuple[int, int, int, list[str], bool]:
    """Check whether PROCAR file is good.

    Return numk, nbands, nion, orbital_names and
    True/False if collienar calculation

    """
    if "PROCAR lm decomposed + phase" not in next(procar):
        procar.close()
        raise RuntimeError(
            "This PROCAR is not a proper format (Not phase data included.)\n \
                            Check your INCAR the calculations.\n"
        )
    tmp = next(procar)
    numk, nbands, natom = [int(i) for i in (tmp[14:20], tmp[39:43], tmp[62:-1])]
    _ = [next(procar) for i in range(5)]
    section = []
    orbitals = []
    phases = []
    orbitalnames: list[str] = []
    for line in procar:
        if line.isspace():
            break
        elif "ion" in line and "tot" in line:
            orbitalnames = line.split()[1:]
            section = ["orbital"]
        elif "ion" in line and "tot" not in line:
            section.pop()
            section = ["phase"]
        elif "tot" in line and "ion" not in line:
            continue
        elif section == ["orbital"]:
            orbitals.append([float(i) for i in line.split()[1:]])
        elif section == ["phase"]:
            phases.append([float(i) for i in line.split()[1:]])
    if len(orbitals) == natom:
        collinear = True
    elif len(orbitals) == natom * 4:
        collinear = False
    else:
        raise RuntimeError("PROCAR is not proper format")
    procar.seek(0)
    return numk, nbands, natom, orbitalnames, collinear<|MERGE_RESOLUTION|>--- conflicted
+++ resolved
@@ -45,15 +45,9 @@
     -----------
     natom: int
         number of atoms
-<<<<<<< HEAD
     proj: NDArray[np.float_]
         Orbital projection. proj[spin_i, k_i, band_i, site_i, orbital_i]
     phase: NDArray[np.float_]
-=======
-    proj: NDArray
-        Orbital projection. proj[spin_i, k_i, band_i, site_i, orbital_i]
-    phase: NDArray
->>>>>>> 4005bc50
         Phase data.  phase[spin_i, k_i, band_i, site_i, orbital_i]
 
     """
@@ -62,13 +56,8 @@
         self,
         kvecs: Sequence[float] = (),
         energies: Sequence[float] = (),
-<<<<<<< HEAD
         proj: Optional[NDArray[np.float_]] = None,
         phase: Optional[NDArray[np.float_]] = None,
-=======
-        proj: Optional[NDArray[np.float64]] = None,
-        phase: Optional[NDArray[np.float64]] = None,
->>>>>>> 4005bc50
         nspin: int = 1,
     ) -> None:
         """Initialize."""
@@ -79,11 +68,7 @@
 
     def append_sumsite(
         self, sites: tuple[int, int], site_name: str
-<<<<<<< HEAD
     ) -> NDArray[np.float_]:
-=======
-    ) -> NDArray[np.float64]:
->>>>>>> 4005bc50
         """Append site-sum results.
 
         After this method, shape changes as following
@@ -110,11 +95,7 @@
         self.label["site"].append(site_name)
         logger.debug("self.label: {}".format(self.label))
         #    spin, k, band, atom
-<<<<<<< HEAD
         sumsite: NDArray[np.float_] = self.proj[:, :, :, sites, :].sum(
-=======
-        sumsite: NDArray[np.float64] = self.proj[:, :, :, sites, :].sum(
->>>>>>> 4005bc50
             axis=-2, keepdims=True
         )
         self.proj = np.concatenate((self.proj, sumsite), axis=-2)
@@ -122,11 +103,7 @@
 
     def append_sumorbital(
         self, orbitals: Union[tuple[int, ...], int], orbital_name: str
-<<<<<<< HEAD
     ) -> Optional[NDArray[np.float_]]:
-=======
-    ) -> Optional[NDArray[np.float64]]:
->>>>>>> 4005bc50
         """Append orbital-sum results.
 
         After this method, shape changes as following
@@ -144,11 +121,7 @@
             return None
         self.label["orbital"].append(orbital_name)
         #    spin, k, band, atom
-<<<<<<< HEAD
         sumorbital: NDArray[np.float_] = self.proj[:, :, :, :, orbitals].sum(
-=======
-        sumorbital: NDArray[np.float64] = self.proj[:, :, :, :, orbitals].sum(
->>>>>>> 4005bc50
             axis=-1, keepdims=True
         )
         self.proj: NDArray[np.float64] = np.concatenate(
