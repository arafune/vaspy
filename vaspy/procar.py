--- conflicted
+++ resolved
@@ -73,25 +73,6 @@
     5. orbital contribution.
 
       :Example:    1  0.000  0.000  0.000  0.000  0.000  0.000  0.000  0.000  0.000  0.000
-<<<<<<< HEAD
-
-    .. py:attribute:: orbital
-
-      list object. Store orbital character
-
-    .. py:attribute:: phase
-
-      list (Not used at present)
-
-    .. py:attribute:: spininfo
-
-      tuple
-
-        * nospin: ('',)
-        * spinresolved: ('_up', '_down')
-        * soi: ('_mT', '_mX', '_mY', '_mZ')
-=======
->>>>>>> 051d17bd
 
     .. py:attribute:: orbital
 
