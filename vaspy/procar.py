--- conflicted
+++ resolved
@@ -62,11 +62,7 @@
     ) -> None:
         """Initialize."""
         super(ProjectionBand, self).__init__()
-<<<<<<< HEAD
         self.natom: int = 0
-=======
-        self.natom: ints = 0
->>>>>>> 47713a80
         self.proj = proj
         self.phase = phase
 
