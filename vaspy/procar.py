--- conflicted
+++ resolved
@@ -39,15 +39,8 @@
 class PROCAR(object):  # Version safety
     '''.. py:class:: PROCAR(PROCAR_file[, phase_read])
 
-<<<<<<< HEAD
-    '''.. py:class:: PROCAR(PROCAR_file[, phase_read])
-
     Class for storing the data saved in PROCAR file.
 
-=======
-    Class for storing the data saved in PROCAR file.
-
->>>>>>> 53bfd4b3
     :param PROCAR_FILE: File name of "PROCAR".
     :type PROCAR_FILE: str
     :param phase_read: Set True is you read phase data.
@@ -199,15 +192,9 @@
 
     def band(self):
         '''.. py:method:: band()
-<<<<<<< HEAD
 
         Return Band_with_projection object
 
-=======
-
-        Return Band_with_projection object
-
->>>>>>> 53bfd4b3
         :rtype: BandWithProjection
         '''
         band = BandWithProjection()
@@ -225,7 +212,6 @@
 
 class EnergyBand(object):
     '''.. py:class:: EnergyBand(kvectors, energies)
-<<<<<<< HEAD
 
     Simple band structure object for analyzing by using ipython.
 
@@ -364,146 +350,6 @@
             self.output_headers = [name]
 
 
-=======
-
-    Simple band structure object for analyzing by using ipython.
-
-    :param kvectors: 1D array data of k-vectors.
-    :type kvectors: np.array
-    :param energies: 1D array data of energies
-    :type energies: np.array
-'''
-
-    def __init__(self, kvectors, energies):
-        self.kvectors = np.array(kvectors)
-        self.kdistances = np.cumsum(
-            np.linalg.norm(
-                np.concatenate(
-                    (np.array([[0, 0, 0]]),
-                     np.diff(kvectors, axis=0))), axis=1))
-        self.numk = len(self.kvectors)
-        self.nbands = len(energies)//len(kvectors)
-        self.energies = np.array(energies).reshape(self.numk, self.nbands)
-
-    def fermi_correction(self, fermi):
-        '''.. py:method:: fermi_correction(fermi)
-
-        Correct the Fermi level
-
-        :param fermi: value of the Fermi level.
-        :type fermi: float
-'''
-        self.energies -= fermi
-
-    def showband(self, yrange=None):  # How to set default value?
-        '''.. py:method:: showband(yrange)
-
-        Draw band structure by using maptlotlib
-        For 'just seeing' use.
-
-        :param yrange: Minimum and maximum value of the y-axis. \
-If not specified, use the matplotlib default value.
-        :type yrange: tuple
-'''
-        energies = np.swapaxes(self.energies, 1, 0)
-        for i in range(0, energies.shape[0]):
-            plt.plot(self.kdistances,
-                     energies[i],
-                     color='blue')
-        if yrange is not None:
-            plt.ylim([yrange[0], yrange[1]])
-        plt.xlim([self.kdistances[0],
-                  self.kdistances[-1]])
-        plt.ylabel("Energy (eV)")
-        plt.show()
-
-
-class Projection(object):
-    '''.. py:class:: Projection(projections, natom, numk, nbands[, soi])
-
-Orbital projection object for analyzing by using python.
-'''
-    def __init__(self, projection, natom=0, numk=0, nbands=0, soi=False):
-        self.proj = np.array(projection)
-        self.natom = natom
-        self.numk = numk
-        self.nbands = nbands
-        self.soi = soi
-        self.output_states = 0
-        self.output_headers = []
-        if soi:
-            if 4 * natom * numk * nbands == len(projection):
-                self.proj = self.proj.reshape(numk,
-                                              nbands,
-                                              natom,
-                                              40).transpose()
-            else:
-                raise ValueError("Argments are mismatched.")
-        else:
-            if natom * numk * nbands == len(projection):
-                self.proj = self.proj.reshape(numk,
-                                              nbands,
-                                              natom,
-                                              10).transpose()
-                # orbitals[orbindex][siteindex-1][bandindex][kindex]
-            else:
-                raise ValueError("Argments are mismatched.")
-
-    def sum_states(self, states, axis=None):
-        '''.. py:method:: sum_states(states[, axis=axis])
-
-        Return summantion of states
-
-        :param states: tuple of tuple of site index and orbital name
-        :type state: tuple
-        :note: site index starts '1' not 0.
-        :param axis: quantization axis for SOI calculation. 'x', 'y' or 'z'.
-        :type axis: str
-        :Example: ((1, "px"), (1, "py")) # to produce pxpy projection
-        :Example: ((1, "pz"), (43, "pz")) # to produce pz orbital projection \
-        for 'surface' atom (Here, the 43 atoms is included in the unit cell \
-        and 1st and 43the atoms are assumed to be identical.)
-        '''
-        result = 0
-        orb_names = ['s', 'py', 'pz', 'px',
-                     'dxy', 'dyz', 'dz2', 'dxz', 'dx2', 'tot']
-        for aState in states:
-            if isinstance(aState[1], int) and 0 <= aState[1] <= 9:
-                orbindex = aState[1]
-            elif aState[1] in orb_names:
-                orbindex = orb_names.index[aState[1]]
-            else:
-                raise ValueError("Check your input for orbital name")
-            if self.soi and (axis == 'x' or axis == 'Y' or axis == 0):
-                orbindex += 10
-            elif self.soi and (axis == 'y' or axis == 'Y' or axis == 1):
-                orbindex += 20
-            elif self.soi and (axis == 'z' or axis == 'Z' or axis == 2):
-                orbindex += 30
-            result += self.proj[orbindex][aState[0]-1]
-        return np.array([result])
-
-    def add_output_states(self, name, state):
-        '''.. py: method:: add_output_states(name, state)
-
-        Construct states for output.
-
-        :param name: name of the (summed) state.  Used for the header.
-        :param state: orbital projection data.  From sum_states method.
-        :type name: str
-        :type state: np.array
-        '''
-        if name in self.output_headerlist:
-            raise ValueError("Unique state nume is required")
-        self.output_headers.append(name)
-        try:
-            self.output_states = np.concatenate((self.output_states, state))
-        except (TypeError, ValueError):
-            self.output_states = state
-            self.output_headers = [name]
-
-
->>>>>>> 53bfd4b3
 class BandWithProjection(object):
     '''.. py:class:: BandWithProjection()
 
